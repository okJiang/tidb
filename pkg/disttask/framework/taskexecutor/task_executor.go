// Copyright 2023 PingCAP, Inc.
//
// Licensed under the Apache License, Version 2.0 (the "License");
// you may not use this file except in compliance with the License.
// You may obtain a copy of the License at
//
//     http://www.apache.org/licenses/LICENSE-2.0
//
// Unless required by applicable law or agreed to in writing, software
// distributed under the License is distributed on an "AS IS" BASIS,
// WITHOUT WARRANTIES OR CONDITIONS OF ANY KIND, either express or implied.
// See the License for the specific language governing permissions and
// limitations under the License.

package taskexecutor

import (
	"context"
	"sync"
	"sync/atomic"
	"time"

	"github.com/pingcap/errors"
	"github.com/pingcap/failpoint"
	"github.com/pingcap/tidb/br/pkg/lightning/common"
	"github.com/pingcap/tidb/br/pkg/lightning/log"
	"github.com/pingcap/tidb/pkg/disttask/framework/handle"
	"github.com/pingcap/tidb/pkg/disttask/framework/proto"
	"github.com/pingcap/tidb/pkg/disttask/framework/scheduler"
	"github.com/pingcap/tidb/pkg/disttask/framework/storage"
	"github.com/pingcap/tidb/pkg/disttask/framework/taskexecutor/execute"
	"github.com/pingcap/tidb/pkg/domain/infosync"
<<<<<<< HEAD
=======
	"github.com/pingcap/tidb/pkg/metrics"
	"github.com/pingcap/tidb/pkg/util"
>>>>>>> 17d65b93
	"github.com/pingcap/tidb/pkg/util/backoff"
	"github.com/pingcap/tidb/pkg/util/gctuner"
	"github.com/pingcap/tidb/pkg/util/logutil"
	"github.com/pingcap/tidb/pkg/util/memory"
	"go.uber.org/zap"
)

var (
	// checkBalanceSubtaskInterval is the default check interval for checking
	// subtasks balance to/away from this node.
	checkBalanceSubtaskInterval = 2 * time.Second
)

var (
	// ErrCancelSubtask is the cancel cause when cancelling subtasks.
	ErrCancelSubtask = errors.New("cancel subtasks")
	// ErrFinishSubtask is the cancel cause when TaskExecutor successfully processed subtasks.
	ErrFinishSubtask = errors.New("finish subtasks")
	// ErrFinishRollback is the cancel cause when TaskExecutor rollback successfully.
	ErrFinishRollback = errors.New("finish rollback")
	// ErrNonIdempotentSubtask means the subtask is left in running state and is not idempotent,
	// so cannot be run again.
	ErrNonIdempotentSubtask = errors.New("subtask in running state and is not idempotent")

	// TestSyncChan is used to sync the test.
	TestSyncChan = make(chan struct{})
)

// BaseTaskExecutor is the base implementation of TaskExecutor.
type BaseTaskExecutor struct {
	// id, it's the same as server id now, i.e. host:port.
	id        string
	task      atomic.Pointer[proto.Task]
	taskTable TaskTable
	logCtx    context.Context
	// ctx from manager
	ctx context.Context
	Extension

	currSubtaskID atomic.Int64

	mu struct {
		sync.RWMutex
		err error
		// handled indicates whether the error has been updated to one of the subtask.
		handled bool
		// runtimeCancel is used to cancel the Run/Rollback when error occurs.
		runtimeCancel context.CancelCauseFunc
	}
}

// NewBaseTaskExecutor creates a new BaseTaskExecutor.
func NewBaseTaskExecutor(ctx context.Context, id string, task *proto.Task, taskTable TaskTable) *BaseTaskExecutor {
	taskExecutorImpl := &BaseTaskExecutor{
		id:        id,
		taskTable: taskTable,
		ctx:       ctx,
		logCtx:    logutil.WithFields(context.Background(), zap.Int64("task-id", task.ID)),
	}
	taskExecutorImpl.task.Store(task)
	return taskExecutorImpl
}

// checkBalanceSubtask check whether the subtasks are balanced to or away from this node.
//   - If other subtask of `running` state is scheduled to this node, try changed to
//     `pending` state, to make sure subtasks can be balanced later when node scale out.
//   - If current running subtask are scheduled away from this node, i.e. this node
//     is taken as down, cancel running.
func (s *BaseTaskExecutor) checkBalanceSubtask(ctx context.Context) {
	ticker := time.NewTicker(checkBalanceSubtaskInterval)
	defer ticker.Stop()
	for {
		select {
		case <-ctx.Done():
			return
		case <-ticker.C:
		}

		task := s.task.Load()
		subtasks, err := s.taskTable.GetSubtasksByStepAndStates(ctx, s.id, task.ID, task.Step,
			proto.SubtaskStateRunning)
		if err != nil {
			logutil.Logger(s.logCtx).Error("get subtasks failed", zap.Error(err))
			continue
		}
		if len(subtasks) == 0 {
			logutil.Logger(s.logCtx).Info("subtask is scheduled away, cancel running")
			s.cancelRunStep()
			return
		}

		extraRunningSubtasks := make([]*proto.Subtask, 0, len(subtasks))
		for _, st := range subtasks {
			if st.ID == s.currSubtaskID.Load() {
				continue
			}
			if !s.IsIdempotent(st) {
				s.updateSubtaskStateAndError(ctx, st, proto.SubtaskStateFailed, ErrNonIdempotentSubtask)
				return
			}
			extraRunningSubtasks = append(extraRunningSubtasks, st)
		}
		if len(extraRunningSubtasks) > 0 {
			if err = s.taskTable.RunningSubtasksBack2Pending(ctx, extraRunningSubtasks); err != nil {
				logutil.Logger(s.logCtx).Error("update running subtasks back to pending failed", zap.Error(err))
			}
		}
	}
}

// Init implements the TaskExecutor interface.
func (*BaseTaskExecutor) Init(_ context.Context) error {
	return nil
}

// Run start to fetch and run all subtasks of the task on the node.
// TODO: rename it too when we move the loop here from manager.
func (s *BaseTaskExecutor) Run(ctx context.Context, task *proto.Task) (err error) {
	defer func() {
		if r := recover(); r != nil {
			logutil.Logger(s.logCtx).Error("BaseTaskExecutor panicked", zap.Any("recover", r), zap.Stack("stack"))
			err4Panic := errors.Errorf("%v", r)
			err1 := s.updateErrorToSubtask(ctx, task.ID, err4Panic)
			if err == nil {
				err = err1
			}
		}
	}()
	// TODO: we can centralized this when we move handleExecutableTask loop here.
	s.task.Store(task)
	err = s.runStep(ctx, task)
	if s.mu.handled {
		return err
	}
	if err == nil {
		return nil
	}
	return s.updateErrorToSubtask(ctx, task.ID, err)
}

func (s *BaseTaskExecutor) runStep(ctx context.Context, task *proto.Task) (resErr error) {
	if ctx.Err() != nil {
		s.onError(ctx.Err())
		return s.getError()
	}
	runCtx, runCancel := context.WithCancelCause(ctx)
	defer runCancel(ErrFinishSubtask)
	s.registerCancelFunc(runCancel)
	s.resetError()
	stepLogger := log.BeginTask(logutil.Logger(s.logCtx).With(
		zap.Any("step", task.Step),
		zap.Int("concurrency", task.Concurrency),
		zap.Float64("mem-limit-percent", gctuner.GlobalMemoryLimitTuner.GetPercentage()),
		zap.String("server-mem-limit", memory.ServerMemoryLimitOriginText.Load()),
	), "execute task")
	// log as info level, subtask might be cancelled, let caller check it.
	defer func() {
		stepLogger.End(zap.InfoLevel, resErr)
	}()

	summary, cleanup, err := runSummaryCollectLoop(ctx, task, s.taskTable)
	if err != nil {
		s.onError(err)
		return s.getError()
	}
	defer cleanup()
	subtaskExecutor, err := s.GetSubtaskExecutor(ctx, task, summary)
	if err != nil {
		s.onError(err)
		return s.getError()
	}

	failpoint.Inject("mockExecSubtaskInitEnvErr", func() {
		failpoint.Return(errors.New("mockExecSubtaskInitEnvErr"))
	})
	if err := subtaskExecutor.Init(runCtx); err != nil {
		s.onError(err)
		return s.getError()
	}

	defer func() {
		err := subtaskExecutor.Cleanup(runCtx)
		if err != nil {
			logutil.Logger(s.logCtx).Error("cleanup subtask exec env failed", zap.Error(err))
		}
	}()

	for {
		// check if any error occurs.
		if err := s.getError(); err != nil {
			break
		}
		if runCtx.Err() != nil {
			logutil.Logger(s.logCtx).Info("taskExecutor runSubtask loop exit")
			break
		}

		subtask, err := s.taskTable.GetFirstSubtaskInStates(runCtx, s.id, task.ID, task.Step,
			proto.SubtaskStatePending, proto.SubtaskStateRunning)
		if err != nil {
			logutil.Logger(s.logCtx).Warn("GetFirstSubtaskInStates meets error", zap.Error(err))
			continue
		}
		if subtask == nil {
			failpoint.Inject("breakInTaskExecutorUT", func() {
				failpoint.Break()
			})
			newTask, err := s.taskTable.GetTaskByID(runCtx, task.ID)
			// When the task move history table of not found, the task executor should exit.
			if err == storage.ErrTaskNotFound {
				break
			}
			if err != nil {
				logutil.Logger(s.logCtx).Warn("GetTaskByID meets error", zap.Error(err))
				continue
			}
			// When the task move to next step or task state changes, the task executor should exit.
			if newTask.Step != task.Step || newTask.State != task.State {
				break
			}
			time.Sleep(checkTime)
			continue
		}

		if subtask.State == proto.SubtaskStateRunning {
			if !s.IsIdempotent(subtask) {
				logutil.Logger(s.logCtx).Info("subtask in running state and is not idempotent, fail it",
					zap.Int64("subtask-id", subtask.ID))
<<<<<<< HEAD
				subtaskErr := errors.New("subtask in running state and is not idempotent")
				s.onError(subtaskErr)
				s.updateSubtaskStateAndErrorImpl(runCtx, subtask, proto.SubtaskStateFailed, subtaskErr)
=======
				s.onError(ErrNonIdempotentSubtask)
				s.updateSubtaskStateAndError(runCtx, subtask, proto.SubtaskStateFailed, ErrNonIdempotentSubtask)
>>>>>>> 17d65b93
				s.markErrorHandled()
				break
			}
		} else {
			err := s.startSubtask(runCtx, subtask)
			if err != nil {
				logutil.Logger(s.logCtx).Warn("startSubtaskAndUpdateState meets error", zap.Error(err))
				// should ignore ErrSubtaskNotFound
				// since the err only indicate that the subtask not owned by current task executor.
				if err == storage.ErrSubtaskNotFound {
					continue
				}
				s.onError(err)
				continue
			}
		}

		failpoint.Inject("mockCleanExecutor", func() {
			v, ok := testContexts.Load(s.id)
			if ok {
				if v.(*TestContext).mockDown.Load() {
					failpoint.Break()
				}
			}
		})

		failpoint.Inject("cancelBeforeRunSubtask", func() {
			runCancel(nil)
		})

		s.runSubtask(runCtx, subtaskExecutor, subtask)
	}
	return s.getError()
}

func (s *BaseTaskExecutor) runSubtask(ctx context.Context, subtaskExecutor execute.SubtaskExecutor, subtask *proto.Subtask) {
	err := func() error {
		s.currSubtaskID.Store(subtask.ID)

		var wg util.WaitGroupWrapper
		checkCtx, checkCancel := context.WithCancel(ctx)
		wg.Go(func() {
			s.checkBalanceSubtask(checkCtx)
		})
		defer func() {
			checkCancel()
			wg.Wait()
		}()

		return subtaskExecutor.RunSubtask(ctx, subtask)
	}()
	failpoint.Inject("MockRunSubtaskCancel", func(val failpoint.Value) {
		if val.(bool) {
			err = ErrCancelSubtask
		}
	})

	failpoint.Inject("MockRunSubtaskContextCanceled", func(val failpoint.Value) {
		if val.(bool) {
			err = context.Canceled
		}
	})

	if err != nil {
		s.onError(err)
	}

	finished := s.markSubTaskCanceledOrFailed(ctx, subtask)
	if finished {
		return
	}

	failpoint.Inject("mockTiDBDown", func(val failpoint.Value) {
		logutil.Logger(s.logCtx).Info("trigger mockTiDBDown")
		if s.id == val.(string) || s.id == ":4001" || s.id == ":4002" {
			v, ok := testContexts.Load(s.id)
			if ok {
				v.(*TestContext).TestSyncSubtaskRun <- struct{}{}
				v.(*TestContext).mockDown.Store(true)
				logutil.Logger(s.logCtx).Info("mockTiDBDown")
				time.Sleep(2 * time.Second)
				failpoint.Return()
			}
		}
	})
	failpoint.Inject("mockTiDBDown2", func() {
		if s.id == ":4003" && subtask.Step == proto.StepTwo {
			v, ok := testContexts.Load(s.id)
			if ok {
				v.(*TestContext).TestSyncSubtaskRun <- struct{}{}
				v.(*TestContext).mockDown.Store(true)
				time.Sleep(2 * time.Second)
				return
			}
		}
	})

	failpoint.Inject("mockTiDBPartitionThenResume", func(val failpoint.Value) {
		if val.(bool) && (s.id == ":4000" || s.id == ":4001" || s.id == ":4002") {
			infosync.MockGlobalServerInfoManagerEntry.DeleteByExecID(s.id)
			time.Sleep(20 * time.Second)
		}
	})

	failpoint.Inject("MockExecutorRunErr", func(val failpoint.Value) {
		if val.(bool) {
			s.onError(errors.New("MockExecutorRunErr"))
		}
	})
	failpoint.Inject("MockExecutorRunCancel", func(val failpoint.Value) {
		if taskID, ok := val.(int); ok {
			mgr, err := storage.GetTaskManager()
			if err != nil {
				logutil.BgLogger().Error("get task manager failed", zap.Error(err))
			} else {
				err = mgr.CancelTask(ctx, int64(taskID))
				if err != nil {
					logutil.BgLogger().Error("cancel task failed", zap.Error(err))
				}
			}
		}
	})
	s.onSubtaskFinished(ctx, subtaskExecutor, subtask)
}

func (s *BaseTaskExecutor) onSubtaskFinished(ctx context.Context, executor execute.SubtaskExecutor, subtask *proto.Subtask) {
	if err := s.getError(); err == nil {
		if err = executor.OnFinished(ctx, subtask); err != nil {
			s.onError(err)
		}
	}
	failpoint.Inject("MockSubtaskFinishedCancel", func(val failpoint.Value) {
		if val.(bool) {
			s.onError(ErrCancelSubtask)
		}
	})

	finished := s.markSubTaskCanceledOrFailed(ctx, subtask)
	if finished {
		return
	}

	s.finishSubtask(ctx, subtask)

	finished = s.markSubTaskCanceledOrFailed(ctx, subtask)
	if finished {
		return
	}

	failpoint.Inject("syncAfterSubtaskFinish", func() {
		TestSyncChan <- struct{}{}
		<-TestSyncChan
	})
}

// Rollback rollbacks the subtask.
func (s *BaseTaskExecutor) Rollback(ctx context.Context, task *proto.Task) error {
	// TODO: we can centralized this when we move handleExecutableTask loop here.
	s.task.Store(task)
	rollbackCtx, rollbackCancel := context.WithCancelCause(ctx)
	defer rollbackCancel(ErrFinishRollback)
	s.registerCancelFunc(rollbackCancel)

	s.resetError()
	logutil.Logger(s.logCtx).Info("taskExecutor rollback a step", zap.Any("step", task.Step))

	// We should cancel all subtasks before rolling back
	for {
		subtask, err := s.taskTable.GetFirstSubtaskInStates(ctx, s.id, task.ID, task.Step,
			proto.SubtaskStatePending, proto.SubtaskStateRunning)
		if err != nil {
			s.onError(err)
			return s.getError()
		}

		if subtask == nil {
			break
		}

		s.updateSubtaskStateAndErrorImpl(ctx, subtask, proto.SubtaskStateCanceled, nil)
		if err = s.getError(); err != nil {
			return err
		}
	}

	executor, err := s.GetSubtaskExecutor(ctx, task, nil)
	if err != nil {
		s.onError(err)
		return s.getError()
	}
	subtask, err := s.taskTable.GetFirstSubtaskInStates(ctx, s.id, task.ID, task.Step,
		proto.SubtaskStateRevertPending, proto.SubtaskStateReverting)
	if err != nil {
		s.onError(err)
		return s.getError()
	}
	if subtask == nil {
		logutil.BgLogger().Warn("taskExecutor rollback a step, but no subtask in revert_pending state", zap.Any("step", task.Step))
		return nil
	}
	if subtask.State == proto.SubtaskStateRevertPending {
		s.updateSubtaskStateAndErrorImpl(ctx, subtask, proto.SubtaskStateReverting, nil)
	}
	if err := s.getError(); err != nil {
		return err
	}

	// right now all impl of Rollback is empty, so we don't check idempotent here.
	// will try to remove this rollback completely in the future.
	err = executor.Rollback(rollbackCtx)
	if err != nil {
		s.updateSubtaskStateAndErrorImpl(ctx, subtask, proto.SubtaskStateRevertFailed, nil)
		s.onError(err)
	} else {
		s.updateSubtaskStateAndErrorImpl(ctx, subtask, proto.SubtaskStateReverted, nil)
	}
	return s.getError()
}

// Close closes the TaskExecutor when all the subtasks are complete.
func (*BaseTaskExecutor) Close() {
}

func runSummaryCollectLoop(
	ctx context.Context,
	task *proto.Task,
	taskTable TaskTable,
) (summary *execute.Summary, cleanup func(), err error) {
	taskMgr, ok := taskTable.(*storage.TaskManager)
	if !ok {
		return nil, func() {}, nil
	}
	opt, ok := taskTypes[task.Type]
	if !ok {
		return nil, func() {}, errors.Errorf("taskExecutor option for type %s not found", task.Type)
	}
	if opt.Summary != nil {
		go opt.Summary.UpdateRowCountLoop(ctx, taskMgr)
		return opt.Summary, func() {
			opt.Summary.PersistRowCount(ctx, taskMgr)
		}, nil
	}
	return nil, func() {}, nil
}

func (s *BaseTaskExecutor) registerCancelFunc(cancel context.CancelCauseFunc) {
	s.mu.Lock()
	defer s.mu.Unlock()
	s.mu.runtimeCancel = cancel
}

// cancelRunStep cancels runStep, i.e. the running process, but leave the subtask
// state unchanged.
func (s *BaseTaskExecutor) cancelRunStep() {
	s.mu.Lock()
	defer s.mu.Unlock()
	if s.mu.runtimeCancel != nil {
		s.mu.runtimeCancel(nil)
	}
}

func (s *BaseTaskExecutor) onError(err error) {
	if err == nil {
		return
	}
	err = errors.Trace(err)
	logutil.Logger(s.logCtx).Error("onError", zap.Error(err), zap.Stack("stack"))
	s.mu.Lock()
	defer s.mu.Unlock()

	if s.mu.err == nil {
		s.mu.err = err
		logutil.Logger(s.logCtx).Error("taskExecutor met first error", zap.Error(err))
	}

	if s.mu.runtimeCancel != nil {
		s.mu.runtimeCancel(err)
	}
}

func (s *BaseTaskExecutor) markErrorHandled() {
	s.mu.Lock()
	defer s.mu.Unlock()
	s.mu.handled = true
}

func (s *BaseTaskExecutor) getError() error {
	s.mu.RLock()
	defer s.mu.RUnlock()
	return s.mu.err
}

func (s *BaseTaskExecutor) resetError() {
	s.mu.Lock()
	defer s.mu.Unlock()
	s.mu.err = nil
	s.mu.handled = false
}

func (s *BaseTaskExecutor) updateSubtaskStateAndErrorImpl(ctx context.Context, subtask *proto.Subtask, state proto.SubtaskState, subTaskErr error) {
	// retry for 3+6+12+24+(30-4)*30 ~= 825s ~= 14 minutes
	logger := logutil.Logger(s.logCtx)
	backoffer := backoff.NewExponential(scheduler.RetrySQLInterval, 2, scheduler.RetrySQLMaxInterval)
	err := handle.RunWithRetry(ctx, scheduler.RetrySQLTimes, backoffer, logger,
		func(ctx context.Context) (bool, error) {
			return true, s.taskTable.UpdateSubtaskStateAndError(ctx, subtask, state, subTaskErr)
		},
	)
	if err != nil {
		s.onError(err)
	}
}

// startSubtask try to change the state of the subtask to running.
// If the subtask is not owned by the task executor,
// the update will fail and task executor should not run the subtask.
func (s *BaseTaskExecutor) startSubtask(ctx context.Context, subtask *proto.Subtask) error {
	// retry for 3+6+12+24+(30-4)*30 ~= 825s ~= 14 minutes
	logger := logutil.Logger(s.logCtx)
	backoffer := backoff.NewExponential(scheduler.RetrySQLInterval, 2, scheduler.RetrySQLMaxInterval)
	return handle.RunWithRetry(ctx, scheduler.RetrySQLTimes, backoffer, logger,
		func(ctx context.Context) (bool, error) {
			err := s.taskTable.StartSubtask(ctx, subtask)
			if err == storage.ErrSubtaskNotFound {
				// No need to retry.
				return false, err
			}
			return true, err
		},
	)
}

func (s *BaseTaskExecutor) finishSubtask(ctx context.Context, subtask *proto.Subtask) {
	logger := logutil.Logger(s.logCtx)
	backoffer := backoff.NewExponential(scheduler.RetrySQLInterval, 2, scheduler.RetrySQLMaxInterval)
	err := handle.RunWithRetry(ctx, scheduler.RetrySQLTimes, backoffer, logger,
		func(ctx context.Context) (bool, error) {
			return true, s.taskTable.FinishSubtask(ctx, subtask)
		},
	)
	if err != nil {
		s.onError(err)
	}
}

// markSubTaskCanceledOrFailed check the error type and decide the subtasks' state.
// 1. Only cancel subtasks when meet ErrCancelSubtask.
// 2. Only fail subtasks when meet non retryable error.
// 3. When meet other errors, don't change subtasks' state.
func (s *BaseTaskExecutor) markSubTaskCanceledOrFailed(ctx context.Context, subtask *proto.Subtask) bool {
	if err := s.getError(); err != nil {
		err := errors.Cause(err)
		if ctx.Err() != nil && context.Cause(ctx) == ErrCancelSubtask {
			logutil.Logger(s.logCtx).Warn("subtask canceled", zap.Error(err))
			s.updateSubtaskStateAndErrorImpl(s.ctx, subtask, proto.SubtaskStateCanceled, nil)
		} else if s.IsRetryableError(err) {
			logutil.Logger(s.logCtx).Warn("met retryable error", zap.Error(err))
		} else if common.IsContextCanceledError(err) {
			logutil.Logger(s.logCtx).Info("met context canceled for gracefully shutdown", zap.Error(err))
		} else {
			logutil.Logger(s.logCtx).Warn("subtask failed", zap.Error(err))
			s.updateSubtaskStateAndErrorImpl(s.ctx, subtask, proto.SubtaskStateFailed, err)
		}
		s.markErrorHandled()
		return true
	}
	return false
}

func (s *BaseTaskExecutor) updateErrorToSubtask(ctx context.Context, taskID int64, err error) error {
	logger := logutil.Logger(s.logCtx)
	backoffer := backoff.NewExponential(scheduler.RetrySQLInterval, 2, scheduler.RetrySQLMaxInterval)
	err1 := handle.RunWithRetry(s.logCtx, scheduler.RetrySQLTimes, backoffer, logger,
		func(_ context.Context) (bool, error) {
			return true, s.taskTable.UpdateErrorToSubtask(ctx, s.id, taskID, err)
		},
	)
	if err1 == nil {
		logger.Warn("update error to subtask success", zap.Error(err))
	}
	return err1
}<|MERGE_RESOLUTION|>--- conflicted
+++ resolved
@@ -30,11 +30,7 @@
 	"github.com/pingcap/tidb/pkg/disttask/framework/storage"
 	"github.com/pingcap/tidb/pkg/disttask/framework/taskexecutor/execute"
 	"github.com/pingcap/tidb/pkg/domain/infosync"
-<<<<<<< HEAD
-=======
-	"github.com/pingcap/tidb/pkg/metrics"
 	"github.com/pingcap/tidb/pkg/util"
->>>>>>> 17d65b93
 	"github.com/pingcap/tidb/pkg/util/backoff"
 	"github.com/pingcap/tidb/pkg/util/gctuner"
 	"github.com/pingcap/tidb/pkg/util/logutil"
@@ -132,7 +128,7 @@
 				continue
 			}
 			if !s.IsIdempotent(st) {
-				s.updateSubtaskStateAndError(ctx, st, proto.SubtaskStateFailed, ErrNonIdempotentSubtask)
+				s.updateSubtaskStateAndErrorImpl(ctx, st, proto.SubtaskStateFailed, ErrNonIdempotentSubtask)
 				return
 			}
 			extraRunningSubtasks = append(extraRunningSubtasks, st)
@@ -263,14 +259,8 @@
 			if !s.IsIdempotent(subtask) {
 				logutil.Logger(s.logCtx).Info("subtask in running state and is not idempotent, fail it",
 					zap.Int64("subtask-id", subtask.ID))
-<<<<<<< HEAD
-				subtaskErr := errors.New("subtask in running state and is not idempotent")
-				s.onError(subtaskErr)
-				s.updateSubtaskStateAndErrorImpl(runCtx, subtask, proto.SubtaskStateFailed, subtaskErr)
-=======
 				s.onError(ErrNonIdempotentSubtask)
-				s.updateSubtaskStateAndError(runCtx, subtask, proto.SubtaskStateFailed, ErrNonIdempotentSubtask)
->>>>>>> 17d65b93
+				s.updateSubtaskStateAndErrorImpl(runCtx, subtask, proto.SubtaskStateFailed, ErrNonIdempotentSubtask)
 				s.markErrorHandled()
 				break
 			}
