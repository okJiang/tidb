--- conflicted
+++ resolved
@@ -361,15 +361,9 @@
 	}
 
 	failpoint.Inject("mockTiDBDown", func(val failpoint.Value) {
-<<<<<<< HEAD
-		logutil.Logger(s.logCtx).Info("trigger mockTiDBDown", zap.Int64("subtask-id", subtask.ID), zap.String("exec-id", s.id))
-		if s.id == val.(string) || s.id == ":4001" || s.id == ":4002" {
-			v, ok := testContexts.Load(s.id)
-=======
-		e.logger.Info("trigger mockTiDBDown")
+		e.logger.Info("trigger mockTiDBDown", zap.Int64("subtask-id", subtask.ID), zap.String("exec-id", e.id))
 		if e.id == val.(string) || e.id == ":4001" || e.id == ":4002" {
 			v, ok := testContexts.Load(e.id)
->>>>>>> 188726ae
 			if ok {
 				v.(*TestContext).TestSyncSubtaskRun <- struct{}{}
 				v.(*TestContext).mockDown.Store(true)
