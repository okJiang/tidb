// Copyright 2023 PingCAP, Inc.
//
// Licensed under the Apache License, Version 2.0 (the "License");
// you may not use this file except in compliance with the License.
// You may obtain a copy of the License at
//
//     http://www.apache.org/licenses/LICENSE-2.0
//
// Unless required by applicable law or agreed to in writing, software
// distributed under the License is distributed on an "AS IS" BASIS,
// WITHOUT WARRANTIES OR CONDITIONS OF ANY KIND, either express or implied.
// See the License for the specific language governing permissions and
// limitations under the License.

package calibrateresource_test

import (
	"bytes"
	"context"
	"encoding/base64"
	"encoding/json"
	"strings"
	"testing"
	"time"

	"github.com/pingcap/errors"
	"github.com/pingcap/failpoint"
	"github.com/pingcap/kvproto/pkg/meta_storagepb"
	"github.com/pingcap/tidb/pkg/domain"
	"github.com/pingcap/tidb/pkg/parser/mysql"
	"github.com/pingcap/tidb/pkg/testkit"
	"github.com/pingcap/tidb/pkg/types"
	"github.com/stretchr/testify/require"
	pd "github.com/tikv/pd/client"
	"github.com/tikv/pd/client/opt"
	rmclient "github.com/tikv/pd/client/resource_group/controller"
)

func TestCalibrateResource(t *testing.T) {
	store := testkit.CreateMockStore(t)
	tk := testkit.NewTestKit(t, store)

	// first test resource_control flag
	tk.MustExec("SET GLOBAL tidb_enable_resource_control='OFF';")
	rs, err := tk.Exec("CALIBRATE RESOURCE")
	require.NoError(t, err)
	require.NotNil(t, rs)
	err = rs.Next(context.Background(), rs.NewChunk(nil))
	require.ErrorContains(t, err, "Resource control feature is disabled")

	tk.MustExec("SET GLOBAL tidb_enable_resource_control='ON';")

	do := domain.GetDomain(tk.Session())
	oldResourceCtl := do.ResourceGroupsController()
	defer func() {
		do.SetResourceGroupsController(oldResourceCtl)
	}()
	// changed in 7.5 (ref https://github.com/tikv/pd/pull/6538), but for test pass, use the old config
	oldCfg := rmclient.DefaultConfig()
	oldCfg.RequestUnit.ReadBaseCost = 0.25
	oldCfg.RequestUnit.ReadCostPerByte = 0.0000152587890625
	oldCfg.RequestUnit.WriteBaseCost = 1.0
	oldCfg.RequestUnit.WriteCostPerByte = 0.0009765625
	oldCfg.RequestUnit.CPUMsCost = 0.3333333333333333
	mockPrivider := &mockResourceGroupProvider{
		cfg: *oldCfg,
	}
	resourceCtl, err := rmclient.NewResourceGroupController(context.Background(), 1, mockPrivider, nil)
	require.NoError(t, err)
	do.SetResourceGroupsController(resourceCtl)

	// empty metrics error
	rs, err = tk.Exec("CALIBRATE RESOURCE")
	require.NoError(t, err)
	require.NotNil(t, rs)
	err = rs.Next(context.Background(), rs.NewChunk(nil))
	require.ErrorContains(t, err, "no server with type 'tikv' is found")

	// error sql
	_, err = tk.Exec("CALIBRATE RESOURCE WORKLOAD tpcc START_TIME '2020-02-12 10:35:00'")
	require.Error(t, err)

	// Mock for cluster info
	// information_schema.cluster_config
	instances := []string{
		"pd,127.0.0.1:32379,127.0.0.1:32380,mock-version,mock-githash,0",
		"tidb,127.0.0.1:34000,30080,mock-version,mock-githash,1001",
		"tikv,127.0.0.1:30160,30180,mock-version,mock-githash,0",
		"tikv,127.0.0.1:30161,30181,mock-version,mock-githash,0",
		"tikv,127.0.0.1:30162,30182,mock-version,mock-githash,0",
	}
	fpExpr := `return("` + strings.Join(instances, ";") + `")`
	require.NoError(t, failpoint.Enable("github.com/pingcap/tidb/pkg/infoschema/mockClusterInfo", fpExpr))
	defer func() {
		require.NoError(t, failpoint.Disable("github.com/pingcap/tidb/pkg/infoschema/mockClusterInfo"))
	}()

	// Mock for metric table data.
	fpName := "github.com/pingcap/tidb/pkg/executor/mockMetricsTableData"
	require.NoError(t, failpoint.Enable(fpName, "return"))
	require.NoError(t, failpoint.Enable("github.com/pingcap/tidb/pkg/executor/internal/calibrateresource/mockMetricsDataFilter", "return(true)"))
	defer func() {
		require.NoError(t, failpoint.Disable(fpName))
		require.NoError(t, failpoint.Disable("github.com/pingcap/tidb/pkg/executor/internal/calibrateresource/mockMetricsDataFilter"))
	}()

	datetime := func(s string) types.Time {
		time, err := types.ParseTime(tk.Session().GetSessionVars().StmtCtx.TypeCtx(), s, mysql.TypeDatetime, types.MaxFsp)
		require.NoError(t, err)
		return time
	}
	now := time.Now()
	datetimeBeforeNow := func(dur time.Duration) types.Time {
		time := types.NewTime(types.FromGoTime(now.Add(-dur)), mysql.TypeDatetime, types.MaxFsp)
		return time
	}

	metricsData := `# HELP process_cpu_seconds_total Total user and system CPU time spent in seconds.
# TYPE process_cpu_seconds_total counter
process_cpu_seconds_total 49943
# HELP tikv_server_cpu_cores_quota Total CPU cores quota for TiKV server
# TYPE tikv_server_cpu_cores_quota gauge
tikv_server_cpu_cores_quota 8
# HELP tiflash_proxy_tikv_scheduler_write_flow The write flow passed through at scheduler level.
# TYPE tiflash_proxy_tikv_scheduler_write_flow gauge
tiflash_proxy_tikv_scheduler_write_flow 0
# HELP tiflash_proxy_tikv_server_cpu_cores_quota Total CPU cores quota for TiKV server
# TYPE tiflash_proxy_tikv_server_cpu_cores_quota gauge
tiflash_proxy_tikv_server_cpu_cores_quota 20
`
	// failpoint doesn't support string contains whitespaces and newline
	encodedData := base64.StdEncoding.EncodeToString([]byte(metricsData))
	fpExpr = `return("` + encodedData + `")`
	require.NoError(t, failpoint.Enable("github.com/pingcap/tidb/pkg/executor/internal/calibrateresource/mockMetricsResponse", fpExpr))
	require.NoError(t, failpoint.Enable("github.com/pingcap/tidb/pkg/executor/internal/calibrateresource/mockGOMAXPROCS", "return(40)"))
	defer func() {
		require.NoError(t, failpoint.Disable("github.com/pingcap/tidb/pkg/executor/internal/calibrateresource/mockGOMAXPROCS"))
		require.NoError(t, failpoint.Disable("github.com/pingcap/tidb/pkg/executor/internal/calibrateresource/mockMetricsResponse"))
	}()
	mockData := make(map[string][][]types.Datum)
	ctx := context.WithValue(context.Background(), "__mockMetricsTableData", mockData)
	ctx = failpoint.WithHook(ctx, func(_ context.Context, fpname string) bool {
		return fpName == fpname
	})

	tk.MustQueryWithContext(ctx, "CALIBRATE RESOURCE").Check(testkit.Rows("69768"))
	tk.MustQueryWithContext(ctx, "CALIBRATE RESOURCE WORKLOAD TPCC").Check(testkit.Rows("69768"))
	tk.MustQueryWithContext(ctx, "CALIBRATE RESOURCE WORKLOAD OLTP_READ_WRITE").Check(testkit.Rows("55823"))
	tk.MustQueryWithContext(ctx, "CALIBRATE RESOURCE WORKLOAD OLTP_READ_ONLY").Check(testkit.Rows("34926"))
	tk.MustQueryWithContext(ctx, "CALIBRATE RESOURCE WORKLOAD OLTP_WRITE_ONLY").Check(testkit.Rows("109776"))

	// change total tidb cpu to less than tikv_cpu_quota
	require.NoError(t, failpoint.Enable("github.com/pingcap/tidb/pkg/executor/internal/calibrateresource/mockGOMAXPROCS", "return(8)"))
	tk.MustQueryWithContext(ctx, "CALIBRATE RESOURCE").Check(testkit.Rows("38760"))

	ru1 := [][]types.Datum{
		types.MakeDatums(datetimeBeforeNow(20*time.Minute+40*time.Second), 2250.0),
		types.MakeDatums(datetimeBeforeNow(20*time.Minute+10*time.Second), 2200.0),
		types.MakeDatums(datetimeBeforeNow(10*time.Minute+10*time.Second), 2200.0),
		types.MakeDatums(datetimeBeforeNow(9*time.Minute+10*time.Second), 2100.0),
		types.MakeDatums(datetimeBeforeNow(8*time.Minute+10*time.Second), 2250.0),
		types.MakeDatums(datetimeBeforeNow(7*time.Minute+10*time.Second), 2300.0),
		types.MakeDatums(datetimeBeforeNow(6*time.Minute+10*time.Second), 2230.0),
		types.MakeDatums(datetimeBeforeNow(5*time.Minute+10*time.Second), 2210.0),
		types.MakeDatums(datetimeBeforeNow(4*time.Minute+10*time.Second), 2250.0),
		types.MakeDatums(datetimeBeforeNow(3*time.Minute+10*time.Second), 2330.0),
		types.MakeDatums(datetimeBeforeNow(2*time.Minute+10*time.Second), 2330.0),
		types.MakeDatums(datetimeBeforeNow(1*time.Minute+10*time.Second), 2300.0),
		types.MakeDatums(datetimeBeforeNow(10*time.Second), 2280.0),
	}
	mockData["resource_manager_resource_unit"] = ru1
	cpu1 := [][]types.Datum{
		types.MakeDatums(datetimeBeforeNow(20*time.Minute+40*time.Second), "tidb-0", "tidb", 1.234),
		types.MakeDatums(datetimeBeforeNow(20*time.Minute+10*time.Second), "tidb-0", "tidb", 1.212),
		types.MakeDatums(datetimeBeforeNow(10*time.Minute+10*time.Second), "tidb-0", "tidb", 1.212),
		types.MakeDatums(datetimeBeforeNow(9*time.Minute+10*time.Second), "tidb-0", "tidb", 1.233),
		types.MakeDatums(datetimeBeforeNow(8*time.Minute+10*time.Second), "tidb-0", "tidb", 1.234),
		types.MakeDatums(datetimeBeforeNow(7*time.Minute+10*time.Second), "tidb-0", "tidb", 1.213),
		types.MakeDatums(datetimeBeforeNow(6*time.Minute+10*time.Second), "tidb-0", "tidb", 1.209),
		types.MakeDatums(datetimeBeforeNow(5*time.Minute+10*time.Second), "tidb-0", "tidb", 1.213),
		types.MakeDatums(datetimeBeforeNow(4*time.Minute+10*time.Second), "tidb-0", "tidb", 1.236),
		types.MakeDatums(datetimeBeforeNow(3*time.Minute+10*time.Second), "tidb-0", "tidb", 1.228),
		types.MakeDatums(datetimeBeforeNow(2*time.Minute+10*time.Second), "tidb-0", "tidb", 1.219),
		types.MakeDatums(datetimeBeforeNow(1*time.Minute+10*time.Second), "tidb-0", "tidb", 1.220),
		types.MakeDatums(datetimeBeforeNow(10*time.Second), "tidb-0", "tidb", 1.221),
		types.MakeDatums(datetimeBeforeNow(20*time.Minute+40*time.Second), "tikv-1", "tikv", 2.219),
		types.MakeDatums(datetimeBeforeNow(20*time.Minute+10*time.Second), "tikv-1", "tikv", 2.212),
		types.MakeDatums(datetimeBeforeNow(10*time.Minute+10*time.Second), "tikv-1", "tikv", 2.212),
		types.MakeDatums(datetimeBeforeNow(9*time.Minute+10*time.Second), "tikv-1", "tikv", 2.233),
		types.MakeDatums(datetimeBeforeNow(8*time.Minute+10*time.Second), "tikv-1", "tikv", 2.234),
		types.MakeDatums(datetimeBeforeNow(7*time.Minute+10*time.Second), "tikv-1", "tikv", 2.213),
		types.MakeDatums(datetimeBeforeNow(6*time.Minute+10*time.Second), "tikv-1", "tikv", 2.209),
		types.MakeDatums(datetimeBeforeNow(5*time.Minute+10*time.Second), "tikv-1", "tikv", 2.213),
		types.MakeDatums(datetimeBeforeNow(4*time.Minute+10*time.Second), "tikv-1", "tikv", 2.236),
		types.MakeDatums(datetimeBeforeNow(3*time.Minute+10*time.Second), "tikv-1", "tikv", 2.228),
		types.MakeDatums(datetimeBeforeNow(2*time.Minute+10*time.Second), "tikv-1", "tikv", 2.219),
		types.MakeDatums(datetimeBeforeNow(1*time.Minute+10*time.Second), "tikv-1", "tikv", 2.220),
		types.MakeDatums(datetimeBeforeNow(10*time.Second), "tikv-1", "tikv", 2.281),
		types.MakeDatums(datetimeBeforeNow(20*time.Minute+40*time.Second), "tikv-0", "tikv", 2.280),
		types.MakeDatums(datetimeBeforeNow(20*time.Minute+10*time.Second), "tikv-0", "tikv", 2.282),
		types.MakeDatums(datetimeBeforeNow(10*time.Minute+10*time.Second), "tikv-0", "tikv", 2.282),
		types.MakeDatums(datetimeBeforeNow(9*time.Minute+10*time.Second), "tikv-0", "tikv", 2.283),
		types.MakeDatums(datetimeBeforeNow(8*time.Minute+10*time.Second), "tikv-0", "tikv", 2.284),
		types.MakeDatums(datetimeBeforeNow(7*time.Minute+10*time.Second), "tikv-0", "tikv", 2.283),
		types.MakeDatums(datetimeBeforeNow(6*time.Minute+10*time.Second), "tikv-0", "tikv", 2.289),
		types.MakeDatums(datetimeBeforeNow(5*time.Minute+10*time.Second), "tikv-0", "tikv", 2.283),
		types.MakeDatums(datetimeBeforeNow(4*time.Minute+10*time.Second), "tikv-0", "tikv", 2.286),
		types.MakeDatums(datetimeBeforeNow(3*time.Minute+10*time.Second), "tikv-0", "tikv", 2.288),
		types.MakeDatums(datetimeBeforeNow(2*time.Minute+10*time.Second), "tikv-0", "tikv", 2.289),
		types.MakeDatums(datetimeBeforeNow(1*time.Minute+10*time.Second), "tikv-0", "tikv", 2.280),
		types.MakeDatums(datetimeBeforeNow(10*time.Second), "tikv-0", "tikv", 2.281),
		types.MakeDatums(datetimeBeforeNow(20*time.Minute+40*time.Second), "tikv-2", "tikv", 2.281),
		types.MakeDatums(datetimeBeforeNow(20*time.Minute+10*time.Second), "tikv-2", "tikv", 2.112),
		types.MakeDatums(datetimeBeforeNow(10*time.Minute+10*time.Second), "tikv-2", "tikv", 2.112),
		types.MakeDatums(datetimeBeforeNow(9*time.Minute+10*time.Second), "tikv-2", "tikv", 2.133),
		types.MakeDatums(datetimeBeforeNow(8*time.Minute+10*time.Second), "tikv-2", "tikv", 2.134),
		types.MakeDatums(datetimeBeforeNow(7*time.Minute+10*time.Second), "tikv-2", "tikv", 2.113),
		types.MakeDatums(datetimeBeforeNow(6*time.Minute+10*time.Second), "tikv-2", "tikv", 2.109),
		types.MakeDatums(datetimeBeforeNow(5*time.Minute+10*time.Second), "tikv-2", "tikv", 2.113),
		types.MakeDatums(datetimeBeforeNow(4*time.Minute+10*time.Second), "tikv-2", "tikv", 2.136),
		types.MakeDatums(datetimeBeforeNow(3*time.Minute+10*time.Second), "tikv-2", "tikv", 2.128),
		types.MakeDatums(datetimeBeforeNow(2*time.Minute+10*time.Second), "tikv-2", "tikv", 2.119),
		types.MakeDatums(datetimeBeforeNow(1*time.Minute+10*time.Second), "tikv-2", "tikv", 2.120),
		types.MakeDatums(datetimeBeforeNow(10*time.Second), "tikv-2", "tikv", 2.281),
	}
	mockData["process_cpu_usage"] = cpu1

	tk.MustQueryWithContext(ctx, "CALIBRATE RESOURCE START_TIME now() - interval 11 minute").Check(testkit.Rows("8161"))
	tk.MustQueryWithContext(ctx, "CALIBRATE RESOURCE DURATION '11m'").Check(testkit.Rows("8161"))
	tk.MustQueryWithContext(ctx, "CALIBRATE RESOURCE DURATION interval 11 minute").Check(testkit.Rows("8161"))
	tk.MustQueryWithContext(ctx, "CALIBRATE RESOURCE START_TIME now() - interval 11 minute END_TIME now()").Check(testkit.Rows("8161"))
	tk.MustQueryWithContext(ctx, "CALIBRATE RESOURCE END_TIME now() START_TIME now() - interval 11 minute").Check(testkit.Rows("8161"))
	tk.MustQueryWithContext(ctx, "CALIBRATE RESOURCE START_TIME now() - interval 11 minute DURATION interval 11 minute").Check(testkit.Rows("8161"))
	tk.MustQueryWithContext(ctx, "CALIBRATE RESOURCE DURATION interval 11 minute START_TIME now() - interval 11 minute").Check(testkit.Rows("8161"))
	tk.MustQueryWithContext(ctx, "CALIBRATE RESOURCE END_TIME now() DURATION interval 11 minute").Check(testkit.Rows("8161"))
	tk.MustQueryWithContext(ctx, "CALIBRATE RESOURCE START_TIME now() - interval 21 minute END_TIME now() - interval 1 minute").Check(testkit.Rows("8141"))
	tk.MustQueryWithContext(ctx, "CALIBRATE RESOURCE DURATION '20m' START_TIME now() - interval 21 minute").Check(testkit.Rows("8141"))
	tk.MustQueryWithContext(ctx, "CALIBRATE RESOURCE DURATION interval 20 minute START_TIME now() - interval 21 minute").Check(testkit.Rows("8141"))

	tk.MustQueryWithContext(ctx, "CALIBRATE RESOURCE START_TIME now() - interval 21 minute END_TIME now() - interval 20 minute").Check(testkit.Rows("7978"))
	tk.MustQueryWithContext(ctx, "CALIBRATE RESOURCE START_TIME now() - interval 4 minute").Check(testkit.Rows("8297"))
	tk.MustQueryWithContext(ctx, "CALIBRATE RESOURCE DURATION interval 4 minute").Check(testkit.Rows("8297"))
	tk.MustQueryWithContext(ctx, "CALIBRATE RESOURCE DURATION interval 4 minute END_TIME now()").Check(testkit.Rows("8297"))
	tk.MustQueryWithContext(ctx, "CALIBRATE RESOURCE START_TIME now() - interval 8 minute").Check(testkit.Rows("8223"))
	tk.MustQueryWithContext(ctx, "CALIBRATE RESOURCE DURATION interval 8 minute").Check(testkit.Rows("8223"))
	tk.MustQueryWithContext(ctx, "CALIBRATE RESOURCE START_TIME now() - interval 8 minute END_TIME now() - interval 4 minute").Check(testkit.Rows("8147"))
	tk.MustQueryWithContext(ctx, "CALIBRATE RESOURCE START_TIME now() - interval 8 minute DURATION interval 4 minute").Check(testkit.Rows("8147"))
	tk.MustQueryWithContext(ctx, "CALIBRATE RESOURCE DURATION interval 4 minute START_TIME now() - interval 8 minute").Check(testkit.Rows("8147"))
	tk.MustQueryWithContext(ctx, "CALIBRATE RESOURCE DURATION interval 4 minute END_TIME now() - interval 4 minute").Check(testkit.Rows("8147"))
	tk.MustQueryWithContext(ctx, "CALIBRATE RESOURCE END_TIME date_sub(now(), interval 4 minute ) DURATION '4m'").Check(testkit.Rows("8147"))

	// construct data for dynamic calibrate
	ru1 = [][]types.Datum{
		types.MakeDatums(datetime("2020-02-12 10:35:00"), 2200.0),
		types.MakeDatums(datetime("2020-02-12 10:36:00"), 2100.0),
		types.MakeDatums(datetime("2020-02-12 10:37:00"), 2250.0),
		types.MakeDatums(datetime("2020-02-12 10:38:00"), 2300.0),
		types.MakeDatums(datetime("2020-02-12 10:39:00"), 2230.0),
		types.MakeDatums(datetime("2020-02-12 10:40:00"), 2210.0),
		types.MakeDatums(datetime("2020-02-12 10:41:00"), 2250.0),
		types.MakeDatums(datetime("2020-02-12 10:42:00"), 2330.0),
		types.MakeDatums(datetime("2020-02-12 10:43:00"), 2330.0),
		types.MakeDatums(datetime("2020-02-12 10:44:00"), 2300.0),
		types.MakeDatums(datetime("2020-02-12 10:45:00"), 2280.0),
	}
	mockData["resource_manager_resource_unit"] = ru1

	cpu1 = [][]types.Datum{
		types.MakeDatums(datetime("2020-02-12 10:35:00"), "tidb-0", "tidb", 1.212),
		types.MakeDatums(datetime("2020-02-12 10:36:00"), "tidb-0", "tidb", 1.233),
		types.MakeDatums(datetime("2020-02-12 10:37:00"), "tidb-0", "tidb", 1.234),
		types.MakeDatums(datetime("2020-02-12 10:38:00"), "tidb-0", "tidb", 1.213),
		types.MakeDatums(datetime("2020-02-12 10:39:00"), "tidb-0", "tidb", 1.209),
		types.MakeDatums(datetime("2020-02-12 10:40:00"), "tidb-0", "tidb", 1.213),
		types.MakeDatums(datetime("2020-02-12 10:41:00"), "tidb-0", "tidb", 1.236),
		types.MakeDatums(datetime("2020-02-12 10:42:00"), "tidb-0", "tidb", 1.228),
		types.MakeDatums(datetime("2020-02-12 10:43:00"), "tidb-0", "tidb", 1.219),
		types.MakeDatums(datetime("2020-02-12 10:44:00"), "tidb-0", "tidb", 1.220),
		types.MakeDatums(datetime("2020-02-12 10:45:00"), "tidb-0", "tidb", 1.221),
		types.MakeDatums(datetime("2020-02-12 10:35:00"), "tikv-1", "tikv", 2.212),
		types.MakeDatums(datetime("2020-02-12 10:36:00"), "tikv-1", "tikv", 2.233),
		types.MakeDatums(datetime("2020-02-12 10:37:00"), "tikv-1", "tikv", 2.234),
		types.MakeDatums(datetime("2020-02-12 10:38:00"), "tikv-1", "tikv", 2.213),
		types.MakeDatums(datetime("2020-02-12 10:39:00"), "tikv-1", "tikv", 2.209),
		types.MakeDatums(datetime("2020-02-12 10:40:00"), "tikv-1", "tikv", 2.213),
		types.MakeDatums(datetime("2020-02-12 10:41:00"), "tikv-1", "tikv", 2.236),
		types.MakeDatums(datetime("2020-02-12 10:42:00"), "tikv-1", "tikv", 2.228),
		types.MakeDatums(datetime("2020-02-12 10:43:00"), "tikv-1", "tikv", 2.219),
		types.MakeDatums(datetime("2020-02-12 10:44:00"), "tikv-1", "tikv", 2.220),
		types.MakeDatums(datetime("2020-02-12 10:45:00"), "tikv-1", "tikv", 2.281),
		types.MakeDatums(datetime("2020-02-12 10:35:00"), "tikv-0", "tikv", 2.282),
		types.MakeDatums(datetime("2020-02-12 10:36:00"), "tikv-0", "tikv", 2.283),
		types.MakeDatums(datetime("2020-02-12 10:37:00"), "tikv-0", "tikv", 2.284),
		types.MakeDatums(datetime("2020-02-12 10:38:00"), "tikv-0", "tikv", 2.283),
		types.MakeDatums(datetime("2020-02-12 10:39:00"), "tikv-0", "tikv", 2.289),
		types.MakeDatums(datetime("2020-02-12 10:40:00"), "tikv-0", "tikv", 2.283),
		types.MakeDatums(datetime("2020-02-12 10:41:00"), "tikv-0", "tikv", 2.286),
		types.MakeDatums(datetime("2020-02-12 10:42:00"), "tikv-0", "tikv", 2.288),
		types.MakeDatums(datetime("2020-02-12 10:43:00"), "tikv-0", "tikv", 2.289),
		types.MakeDatums(datetime("2020-02-12 10:44:00"), "tikv-0", "tikv", 2.280),
		types.MakeDatums(datetime("2020-02-12 10:45:00"), "tikv-0", "tikv", 2.281),
		types.MakeDatums(datetime("2020-02-12 10:35:00"), "tikv-2", "tikv", 2.112),
		types.MakeDatums(datetime("2020-02-12 10:36:00"), "tikv-2", "tikv", 2.133),
		types.MakeDatums(datetime("2020-02-12 10:37:00"), "tikv-2", "tikv", 2.134),
		types.MakeDatums(datetime("2020-02-12 10:38:00"), "tikv-2", "tikv", 2.113),
		types.MakeDatums(datetime("2020-02-12 10:39:00"), "tikv-2", "tikv", 2.109),
		types.MakeDatums(datetime("2020-02-12 10:40:00"), "tikv-2", "tikv", 2.113),
		types.MakeDatums(datetime("2020-02-12 10:41:00"), "tikv-2", "tikv", 2.136),
		types.MakeDatums(datetime("2020-02-12 10:42:00"), "tikv-2", "tikv", 2.128),
		types.MakeDatums(datetime("2020-02-12 10:43:00"), "tikv-2", "tikv", 2.119),
		types.MakeDatums(datetime("2020-02-12 10:44:00"), "tikv-2", "tikv", 2.120),
		types.MakeDatums(datetime("2020-02-12 10:45:00"), "tikv-2", "tikv", 2.281),
	}
	mockData["process_cpu_usage"] = cpu1

	tk.MustQueryWithContext(ctx, "CALIBRATE RESOURCE START_TIME '2020-02-12 10:35:00' DURATION '10m'").Check(testkit.Rows("8161"))
	tk.MustQueryWithContext(ctx, "CALIBRATE RESOURCE START_TIME '2020-02-12 10:35:00' END_TIME '2020-02-12 10:45:00'").Check(testkit.Rows("8161"))

	cpu2 := [][]types.Datum{
		types.MakeDatums(datetime("2020-02-12 10:35:00"), "tidb-0", "tidb", 3.212),
		types.MakeDatums(datetime("2020-02-12 10:36:00"), "tidb-0", "tidb", 3.233),
		types.MakeDatums(datetime("2020-02-12 10:37:00"), "tidb-0", "tidb", 3.234),
		types.MakeDatums(datetime("2020-02-12 10:38:00"), "tidb-0", "tidb", 3.213),
		types.MakeDatums(datetime("2020-02-12 10:39:00"), "tidb-0", "tidb", 3.209),
		types.MakeDatums(datetime("2020-02-12 10:40:00"), "tidb-0", "tidb", 3.213),
		types.MakeDatums(datetime("2020-02-12 10:41:00"), "tidb-0", "tidb", 3.236),
		types.MakeDatums(datetime("2020-02-12 10:42:00"), "tidb-0", "tidb", 3.228),
		types.MakeDatums(datetime("2020-02-12 10:43:00"), "tidb-0", "tidb", 3.219),
		types.MakeDatums(datetime("2020-02-12 10:44:00"), "tidb-0", "tidb", 3.220),
		types.MakeDatums(datetime("2020-02-12 10:45:00"), "tidb-0", "tidb", 3.221),
		types.MakeDatums(datetime("2020-02-12 10:35:00"), "tikv-1", "tikv", 2.212),
		types.MakeDatums(datetime("2020-02-12 10:36:00"), "tikv-1", "tikv", 2.233),
		types.MakeDatums(datetime("2020-02-12 10:37:00"), "tikv-1", "tikv", 2.234),
		types.MakeDatums(datetime("2020-02-12 10:38:00"), "tikv-1", "tikv", 2.213),
		types.MakeDatums(datetime("2020-02-12 10:39:00"), "tikv-1", "tikv", 2.209),
		types.MakeDatums(datetime("2020-02-12 10:40:00"), "tikv-1", "tikv", 2.213),
		types.MakeDatums(datetime("2020-02-12 10:41:00"), "tikv-1", "tikv", 2.236),
		types.MakeDatums(datetime("2020-02-12 10:42:00"), "tikv-1", "tikv", 2.228),
		types.MakeDatums(datetime("2020-02-12 10:43:00"), "tikv-1", "tikv", 2.219),
		types.MakeDatums(datetime("2020-02-12 10:44:00"), "tikv-1", "tikv", 2.220),
		types.MakeDatums(datetime("2020-02-12 10:45:00"), "tikv-1", "tikv", 2.281),
		types.MakeDatums(datetime("2020-02-12 10:35:00"), "tikv-0", "tikv", 2.282),
		types.MakeDatums(datetime("2020-02-12 10:36:00"), "tikv-0", "tikv", 2.283),
		types.MakeDatums(datetime("2020-02-12 10:37:00"), "tikv-0", "tikv", 2.284),
		types.MakeDatums(datetime("2020-02-12 10:38:00"), "tikv-0", "tikv", 2.283),
		types.MakeDatums(datetime("2020-02-12 10:39:00"), "tikv-0", "tikv", 2.289),
		types.MakeDatums(datetime("2020-02-12 10:40:00"), "tikv-0", "tikv", 2.283),
		types.MakeDatums(datetime("2020-02-12 10:41:00"), "tikv-0", "tikv", 2.286),
		types.MakeDatums(datetime("2020-02-12 10:42:00"), "tikv-0", "tikv", 2.288),
		types.MakeDatums(datetime("2020-02-12 10:43:00"), "tikv-0", "tikv", 2.289),
		types.MakeDatums(datetime("2020-02-12 10:44:00"), "tikv-0", "tikv", 2.280),
		types.MakeDatums(datetime("2020-02-12 10:45:00"), "tikv-0", "tikv", 2.281),
		types.MakeDatums(datetime("2020-02-12 10:35:00"), "tikv-2", "tikv", 2.112),
		types.MakeDatums(datetime("2020-02-12 10:36:00"), "tikv-2", "tikv", 2.133),
		types.MakeDatums(datetime("2020-02-12 10:37:00"), "tikv-2", "tikv", 2.134),
		types.MakeDatums(datetime("2020-02-12 10:38:00"), "tikv-2", "tikv", 2.113),
		types.MakeDatums(datetime("2020-02-12 10:39:00"), "tikv-2", "tikv", 2.109),
		types.MakeDatums(datetime("2020-02-12 10:40:00"), "tikv-2", "tikv", 2.113),
		types.MakeDatums(datetime("2020-02-12 10:41:00"), "tikv-2", "tikv", 2.136),
		types.MakeDatums(datetime("2020-02-12 10:42:00"), "tikv-2", "tikv", 2.128),
		types.MakeDatums(datetime("2020-02-12 10:43:00"), "tikv-2", "tikv", 2.119),
		types.MakeDatums(datetime("2020-02-12 10:44:00"), "tikv-2", "tikv", 2.120),
		types.MakeDatums(datetime("2020-02-12 10:45:00"), "tikv-2", "tikv", 2.281),
	}
	mockData["process_cpu_usage"] = cpu2

	tk.MustQueryWithContext(ctx, "CALIBRATE RESOURCE START_TIME '2020-02-12 10:35:00' DURATION '10m'").Check(testkit.Rows("5616"))
	tk.MustQueryWithContext(ctx, "CALIBRATE RESOURCE START_TIME '2020-02-12 10:35:00' END_TIME '2020-02-12 10:45:00'").Check(testkit.Rows("5616"))
	tk.MustQueryWithContext(ctx, "CALIBRATE RESOURCE START_TIME '2020-02-12 10:35:00' DURATION '10m'").Check(testkit.Rows("5616"))
	tk.MustQueryWithContext(ctx, "CALIBRATE RESOURCE END_TIME '2020-02-12 10:45:00' START_TIME '2020-02-12 10:35:00'").Check(testkit.Rows("5616"))
	tk.MustQueryWithContext(ctx, "CALIBRATE RESOURCE END_TIME '2020-02-12 10:45:00' DURATION '5m' START_TIME '2020-02-12 10:35:00' ").Check(testkit.Rows("5616"))

	// Statistical time points do not correspond
	ruModify1 := [][]types.Datum{
		types.MakeDatums(datetime("2020-02-12 10:25:00"), 5.0),
		types.MakeDatums(datetime("2020-02-12 10:26:00"), 5.0),
		types.MakeDatums(datetime("2020-02-12 10:27:00"), 4.0),
		types.MakeDatums(datetime("2020-02-12 10:28:00"), 6.0),
		types.MakeDatums(datetime("2020-02-12 10:29:00"), 3.0),
		types.MakeDatums(datetime("2020-02-12 10:30:00"), 5.0),
		types.MakeDatums(datetime("2020-02-12 10:31:00"), 7.0),
		types.MakeDatums(datetime("2020-02-12 10:32:00"), 5.0),
		types.MakeDatums(datetime("2020-02-12 10:33:00"), 7.0),
		types.MakeDatums(datetime("2020-02-12 10:34:00"), 8.0),
		types.MakeDatums(datetime("2020-02-12 10:35:00"), 2200.0),
		types.MakeDatums(datetime("2020-02-12 10:36:00"), 2100.0),
		types.MakeDatums(datetime("2020-02-12 10:37:00"), 2250.0),
		types.MakeDatums(datetime("2020-02-12 10:38:00"), 2300.0),
		types.MakeDatums(datetime("2020-02-12 10:39:00"), 2230.0),
		types.MakeDatums(datetime("2020-02-12 10:40:00"), 2210.0),
		types.MakeDatums(datetime("2020-02-12 10:41:00"), 2250.0),
		types.MakeDatums(datetime("2020-02-12 10:42:00"), 2330.0),
		types.MakeDatums(datetime("2020-02-12 10:43:00"), 2330.0),
		types.MakeDatums(datetime("2020-02-12 10:44:00"), 2300.0),
		types.MakeDatums(datetime("2020-02-12 10:45:00"), 2280.0),
		types.MakeDatums(datetime("2020-02-12 10:46:00"), 5.0),
		types.MakeDatums(datetime("2020-02-12 10:47:00"), 7.0),
		types.MakeDatums(datetime("2020-02-12 10:48:00"), 8.0),
	}
	mockData["resource_manager_resource_unit"] = ruModify1
	tk.MustQueryWithContext(ctx, "CALIBRATE RESOURCE START_TIME '2020-02-12 10:25:00' DURATION '20m'").Check(testkit.Rows("5616"))

	ruModify2 := [][]types.Datum{
		types.MakeDatums(datetime("2020-02-12 10:25:00"), 5.0),
		types.MakeDatums(datetime("2020-02-12 10:26:00"), 5.0),
		types.MakeDatums(datetime("2020-02-12 10:27:00"), 4.0),
		types.MakeDatums(datetime("2020-02-12 10:28:00"), 6.0),
		types.MakeDatums(datetime("2020-02-12 10:29:00"), 2200.0),
		types.MakeDatums(datetime("2020-02-12 10:30:00"), 5.0),
		types.MakeDatums(datetime("2020-02-12 10:31:00"), 7.0),
		types.MakeDatums(datetime("2020-02-12 10:32:00"), 5.0),
		types.MakeDatums(datetime("2020-02-12 10:33:00"), 7.0),
		types.MakeDatums(datetime("2020-02-12 10:34:00"), 8.0),
		types.MakeDatums(datetime("2020-02-12 10:35:00"), 29.0),
		types.MakeDatums(datetime("2020-02-12 10:36:00"), 2100.0),
		types.MakeDatums(datetime("2020-02-12 10:37:00"), 49.0),
		types.MakeDatums(datetime("2020-02-12 10:38:00"), 2300.0),
		types.MakeDatums(datetime("2020-02-12 10:39:00"), 2230.0),
		types.MakeDatums(datetime("2020-02-12 10:40:00"), 2210.0),
		types.MakeDatums(datetime("2020-02-12 10:41:00"), 47.0),
		types.MakeDatums(datetime("2020-02-12 10:42:00"), 2330.0),
		types.MakeDatums(datetime("2020-02-12 10:43:00"), 2330.0),
		types.MakeDatums(datetime("2020-02-12 10:44:00"), 2300.0),
		types.MakeDatums(datetime("2020-02-12 10:45:00"), 2280.0),
		types.MakeDatums(datetime("2020-02-12 10:47:00"), 2250.0),
		types.MakeDatums(datetime("2020-02-12 10:49:00"), 2250.0),
	}
	mockData["resource_manager_resource_unit"] = ruModify2
	cpu2Mofidy := [][]types.Datum{
		types.MakeDatums(datetime("2020-02-12 10:29:00"), "tidb-0", "tidb", 3.212),
		types.MakeDatums(datetime("2020-02-12 10:36:00"), "tidb-0", "tidb", 3.233),
		types.MakeDatums(datetime("2020-02-12 10:38:00"), "tidb-0", "tidb", 3.213),
		types.MakeDatums(datetime("2020-02-12 10:39:00"), "tidb-0", "tidb", 3.209),
		types.MakeDatums(datetime("2020-02-12 10:40:00"), "tidb-0", "tidb", 3.213),
		types.MakeDatums(datetime("2020-02-12 10:42:00"), "tidb-0", "tidb", 3.228),
		types.MakeDatums(datetime("2020-02-12 10:43:00"), "tidb-0", "tidb", 3.219),
		types.MakeDatums(datetime("2020-02-12 10:44:00"), "tidb-0", "tidb", 3.220),
		types.MakeDatums(datetime("2020-02-12 10:45:00"), "tidb-0", "tidb", 3.221),
		types.MakeDatums(datetime("2020-02-12 10:46:00"), "tidb-0", "tidb", 3.220),
		types.MakeDatums(datetime("2020-02-12 10:47:00"), "tidb-0", "tidb", 3.236),
		types.MakeDatums(datetime("2020-02-12 10:48:00"), "tidb-0", "tidb", 3.220),
		types.MakeDatums(datetime("2020-02-12 10:49:00"), "tidb-0", "tidb", 3.234),
		types.MakeDatums(datetime("2020-02-12 10:29:00"), "tikv-1", "tikv", 2.212),
		types.MakeDatums(datetime("2020-02-12 10:36:00"), "tikv-1", "tikv", 2.233),
		types.MakeDatums(datetime("2020-02-12 10:49:00"), "tikv-1", "tikv", 2.234),
		types.MakeDatums(datetime("2020-02-12 10:38:00"), "tikv-1", "tikv", 2.213),
		types.MakeDatums(datetime("2020-02-12 10:39:00"), "tikv-1", "tikv", 2.209),
		types.MakeDatums(datetime("2020-02-12 10:46:00"), "tikv-1", "tikv", 3.220),
		types.MakeDatums(datetime("2020-02-12 10:40:00"), "tikv-1", "tikv", 2.213),
		types.MakeDatums(datetime("2020-02-12 10:47:00"), "tikv-1", "tikv", 2.236),
		types.MakeDatums(datetime("2020-02-12 10:42:00"), "tikv-1", "tikv", 2.228),
		types.MakeDatums(datetime("2020-02-12 10:43:00"), "tikv-1", "tikv", 2.219),
		types.MakeDatums(datetime("2020-02-12 10:44:00"), "tikv-1", "tikv", 2.220),
		types.MakeDatums(datetime("2020-02-12 10:45:00"), "tikv-1", "tikv", 2.281),
		types.MakeDatums(datetime("2020-02-12 10:29:00"), "tikv-0", "tikv", 2.282),
		types.MakeDatums(datetime("2020-02-12 10:36:00"), "tikv-0", "tikv", 2.283),
		types.MakeDatums(datetime("2020-02-12 10:49:00"), "tikv-0", "tikv", 2.284),
		types.MakeDatums(datetime("2020-02-12 10:38:00"), "tikv-0", "tikv", 2.283),
		types.MakeDatums(datetime("2020-02-12 10:39:00"), "tikv-0", "tikv", 2.289),
		types.MakeDatums(datetime("2020-02-12 10:40:00"), "tikv-0", "tikv", 2.283),
		types.MakeDatums(datetime("2020-02-12 10:47:00"), "tikv-0", "tikv", 2.286),
		types.MakeDatums(datetime("2020-02-12 10:42:00"), "tikv-0", "tikv", 2.288),
		types.MakeDatums(datetime("2020-02-12 10:43:00"), "tikv-0", "tikv", 2.289),
		types.MakeDatums(datetime("2020-02-12 10:44:00"), "tikv-0", "tikv", 2.280),
		types.MakeDatums(datetime("2020-02-12 10:45:00"), "tikv-0", "tikv", 2.281),
		types.MakeDatums(datetime("2020-02-12 10:29:00"), "tikv-2", "tikv", 2.112),
		types.MakeDatums(datetime("2020-02-12 10:36:00"), "tikv-2", "tikv", 2.133),
		types.MakeDatums(datetime("2020-02-12 10:49:00"), "tikv-2", "tikv", 2.134),
		types.MakeDatums(datetime("2020-02-12 10:38:00"), "tikv-2", "tikv", 2.113),
		types.MakeDatums(datetime("2020-02-12 10:39:00"), "tikv-2", "tikv", 2.109),
		types.MakeDatums(datetime("2020-02-12 10:40:00"), "tikv-2", "tikv", 2.113),
		types.MakeDatums(datetime("2020-02-12 10:47:00"), "tikv-2", "tikv", 2.136),
		types.MakeDatums(datetime("2020-02-12 10:42:00"), "tikv-2", "tikv", 2.128),
		types.MakeDatums(datetime("2020-02-12 10:43:00"), "tikv-2", "tikv", 2.119),
		types.MakeDatums(datetime("2020-02-12 10:44:00"), "tikv-2", "tikv", 2.120),
		types.MakeDatums(datetime("2020-02-12 10:45:00"), "tikv-2", "tikv", 2.281),
		types.MakeDatums(datetime("2020-02-12 10:48:00"), "tikv-2", "tikv", 3.220),
	}
	mockData["process_cpu_usage"] = cpu2Mofidy
	tk.MustQueryWithContext(ctx, "CALIBRATE RESOURCE START_TIME '2020-02-12 10:25:00' DURATION '20m'").Check(testkit.Rows("5631"))

	ruModify3 := [][]types.Datum{
		types.MakeDatums(datetime("2020-02-12 10:25:00"), 5.0),
		types.MakeDatums(datetime("2020-02-12 10:26:00"), 5.0),
		types.MakeDatums(datetime("2020-02-12 10:27:00"), 4.0),
		types.MakeDatums(datetime("2020-02-12 10:28:00"), 6.0),
		types.MakeDatums(datetime("2020-02-12 10:29:00"), 2200.0),
		types.MakeDatums(datetime("2020-02-12 10:30:00"), 5.0),
		types.MakeDatums(datetime("2020-02-12 10:31:00"), 7.0),
		types.MakeDatums(datetime("2020-02-12 10:32:00"), 5.0),
		types.MakeDatums(datetime("2020-02-12 10:33:00"), 7.0),
		types.MakeDatums(datetime("2020-02-12 10:34:00"), 8.0),
		types.MakeDatums(datetime("2020-02-12 10:35:00"), 29.0),
		types.MakeDatums(datetime("2020-02-12 10:36:20"), 2100.0),
		types.MakeDatums(datetime("2020-02-12 10:37:00"), 49.0),
		types.MakeDatums(datetime("2020-02-12 10:38:00"), 2300.0),
		types.MakeDatums(datetime("2020-02-12 10:39:00"), 2230.0),
		types.MakeDatums(datetime("2020-02-12 10:40:00"), 2210.0),
		types.MakeDatums(datetime("2020-02-12 10:41:00"), 47.0),
		types.MakeDatums(datetime("2020-02-12 10:42:20"), 2330.0),
		types.MakeDatums(datetime("2020-02-12 10:43:00"), 2330.0),
		types.MakeDatums(datetime("2020-02-12 10:44:00"), 2300.0),
		types.MakeDatums(datetime("2020-02-12 10:45:00"), 2280.0),
		types.MakeDatums(datetime("2020-02-12 10:47:00"), 2250.0),
		types.MakeDatums(datetime("2020-02-12 10:49:00"), 2250.0),
	}
	mockData["resource_manager_resource_unit"] = ruModify3
	// because there are 20s difference in two time points, the result is changed.
	tk.MustQueryWithContext(ctx, "CALIBRATE RESOURCE START_TIME '2020-02-12 10:25:00' DURATION '20m'").Check(testkit.Rows("5633"))

	ru2 := [][]types.Datum{
		types.MakeDatums(datetime("2020-02-12 10:25:00"), 2200.0),
		types.MakeDatums(datetime("2020-02-12 10:26:00"), 2100.0),
		types.MakeDatums(datetime("2020-02-12 10:27:00"), 2250.0),
		types.MakeDatums(datetime("2020-02-12 10:28:00"), 2300.0),
		types.MakeDatums(datetime("2020-02-12 10:29:00"), 2230.0),
		types.MakeDatums(datetime("2020-02-12 10:30:00"), 2210.0),
		types.MakeDatums(datetime("2020-02-12 10:31:00"), 2250.0),
		types.MakeDatums(datetime("2020-02-12 10:32:00"), 2330.0),
		types.MakeDatums(datetime("2020-02-12 10:33:00"), 2330.0),
		types.MakeDatums(datetime("2020-02-12 10:34:00"), 2300.0),
		types.MakeDatums(datetime("2020-02-12 10:35:00"), 2280.0),
	}
	mockData["resource_manager_resource_unit"] = ru2
	rs, err = tk.Exec("CALIBRATE RESOURCE START_TIME '2020-02-12 10:25:00' DURATION '20m'")
	require.NoError(t, err)
	require.NotNil(t, rs)
	err = rs.Next(ctx, rs.NewChunk(nil))
	require.ErrorContains(t, err, "The workload in selected time window is too low")

	ru3 := [][]types.Datum{
		types.MakeDatums(datetime("2020-02-12 10:25:00"), 2200.0),
		types.MakeDatums(datetime("2020-02-12 10:27:00"), 2100.0),
		types.MakeDatums(datetime("2020-02-12 10:28:00"), 2250.0),
		types.MakeDatums(datetime("2020-02-12 10:30:00"), 2300.0),
		types.MakeDatums(datetime("2020-02-12 10:31:00"), 2230.0),
		types.MakeDatums(datetime("2020-02-12 10:33:00"), 2210.0),
		types.MakeDatums(datetime("2020-02-12 10:34:00"), 2250.0),
		types.MakeDatums(datetime("2020-02-12 10:36:00"), 2330.0),
		types.MakeDatums(datetime("2020-02-12 10:37:00"), 2330.0),
		types.MakeDatums(datetime("2020-02-12 10:39:00"), 2280.0),
		types.MakeDatums(datetime("2020-02-12 10:40:00"), 2280.0),
		types.MakeDatums(datetime("2020-02-12 10:42:00"), 2280.0),
		types.MakeDatums(datetime("2020-02-12 10:43:00"), 2280.0),
	}
	mockData["resource_manager_resource_unit"] = ru3
	cpu3 := [][]types.Datum{
		types.MakeDatums(datetime("2020-02-12 10:26:00"), "tidb-0", "tidb", 3.212),
		types.MakeDatums(datetime("2020-02-12 10:29:00"), "tidb-0", "tidb", 3.233),
		types.MakeDatums(datetime("2020-02-12 10:32:00"), "tidb-0", "tidb", 3.213),
		types.MakeDatums(datetime("2020-02-12 10:35:00"), "tidb-0", "tidb", 3.209),
		types.MakeDatums(datetime("2020-02-12 10:38:00"), "tidb-0", "tidb", 3.213),
		types.MakeDatums(datetime("2020-02-12 10:41:00"), "tidb-0", "tidb", 3.228),
		types.MakeDatums(datetime("2020-02-12 10:44:00"), "tidb-0", "tidb", 3.219),

		types.MakeDatums(datetime("2020-02-12 10:26:00"), "tikv-0", "tikv", 2.282),
		types.MakeDatums(datetime("2020-02-12 10:29:00"), "tikv-0", "tikv", 2.283),
		types.MakeDatums(datetime("2020-02-12 10:32:00"), "tikv-0", "tikv", 2.284),
		types.MakeDatums(datetime("2020-02-12 10:35:00"), "tikv-0", "tikv", 2.283),
		types.MakeDatums(datetime("2020-02-12 10:38:00"), "tikv-0", "tikv", 2.289),
		types.MakeDatums(datetime("2020-02-12 10:41:00"), "tikv-0", "tikv", 2.283),
		types.MakeDatums(datetime("2020-02-12 10:44:00"), "tikv-0", "tikv", 2.286),
	}
	mockData["process_cpu_usage"] = cpu3
	rs, err = tk.Exec("CALIBRATE RESOURCE START_TIME '2020-02-12 10:25:00' DURATION '20m'")
	require.NoError(t, err)
	require.NotNil(t, rs)
	err = rs.Next(ctx, rs.NewChunk(nil))
	require.ErrorContains(t, err, "The workload in selected time window is too low")

	// flash back to init data.
	mockData["resource_manager_resource_unit"] = ru1
	mockData["process_cpu_usage"] = cpu2

	rs, err = tk.Exec("CALIBRATE RESOURCE START_TIME '2020-02-12 10:35:00'")
	require.NoError(t, err)
	require.NotNil(t, rs)
	err = rs.Next(ctx, rs.NewChunk(nil))
	require.ErrorContains(t, err, "the duration of calibration is too long")

	tk.MustQueryWithContext(ctx, "CALIBRATE RESOURCE START_TIME '2020-02-12 10:35:00' DURATION '1m'").Check(testkit.Rows("5337"))

	rs, err = tk.Exec("CALIBRATE RESOURCE START_TIME '2020-02-12 10:35:00' END_TIME '2020-02-12 10:35:40'")
	require.NoError(t, err)
	require.NotNil(t, rs)
	err = rs.Next(ctx, rs.NewChunk(nil))
	require.ErrorContains(t, err, "the duration of calibration is too short")

	rs, err = tk.Exec("CALIBRATE RESOURCE START_TIME '2020-02-12 10:35:00' DURATION '25h'")
	require.NoError(t, err)
	require.NotNil(t, rs)
	err = rs.Next(ctx, rs.NewChunk(nil))
	require.ErrorContains(t, err, "the duration of calibration is too long")

	rs, err = tk.Exec("CALIBRATE RESOURCE START_TIME '2020-02-12 10:35:00' END_TIME '2020-02-13 10:46:00'")
	require.NoError(t, err)
	require.NotNil(t, rs)
	err = rs.Next(ctx, rs.NewChunk(nil))
	require.ErrorContains(t, err, "the duration of calibration is too long")

	mockData["process_cpu_usage"] = [][]types.Datum{
		types.MakeDatums(datetime("2020-02-12 10:35:00"), "tidb-0", "tidb", 0.212),
		types.MakeDatums(datetime("2020-02-12 10:36:00"), "tidb-0", "tidb", 0.233),
		types.MakeDatums(datetime("2020-02-12 10:37:00"), "tidb-0", "tidb", 0.234),
		types.MakeDatums(datetime("2020-02-12 10:38:00"), "tidb-0", "tidb", 3.213),
		types.MakeDatums(datetime("2020-02-12 10:39:00"), "tidb-0", "tidb", 0.209),
		types.MakeDatums(datetime("2020-02-12 10:40:00"), "tidb-0", "tidb", 0.213),
		types.MakeDatums(datetime("2020-02-12 10:41:00"), "tidb-0", "tidb", 0.236),
		types.MakeDatums(datetime("2020-02-12 10:42:00"), "tidb-0", "tidb", 0.228),
		types.MakeDatums(datetime("2020-02-12 10:43:00"), "tidb-0", "tidb", 0.219),
		types.MakeDatums(datetime("2020-02-12 10:44:00"), "tidb-0", "tidb", 0.220),
		types.MakeDatums(datetime("2020-02-12 10:45:00"), "tidb-0", "tidb", 0.221),
		types.MakeDatums(datetime("2020-02-12 10:35:00"), "tikv-1", "tikv", 2.212),
		types.MakeDatums(datetime("2020-02-12 10:36:00"), "tikv-1", "tikv", 0.233),
		types.MakeDatums(datetime("2020-02-12 10:37:00"), "tikv-1", "tikv", 0.234),
		types.MakeDatums(datetime("2020-02-12 10:38:00"), "tikv-1", "tikv", 0.213),
		types.MakeDatums(datetime("2020-02-12 10:39:00"), "tikv-1", "tikv", 0.209),
		types.MakeDatums(datetime("2020-02-12 10:40:00"), "tikv-1", "tikv", 2.213),
		types.MakeDatums(datetime("2020-02-12 10:41:00"), "tikv-1", "tikv", 0.236),
		types.MakeDatums(datetime("2020-02-12 10:42:00"), "tikv-1", "tikv", 0.228),
		types.MakeDatums(datetime("2020-02-12 10:43:00"), "tikv-1", "tikv", 0.219),
		types.MakeDatums(datetime("2020-02-12 10:44:00"), "tikv-1", "tikv", 0.220),
		types.MakeDatums(datetime("2020-02-12 10:45:00"), "tikv-1", "tikv", 0.281),
		types.MakeDatums(datetime("2020-02-12 10:35:00"), "tikv-0", "tikv", 0.282),
		types.MakeDatums(datetime("2020-02-12 10:36:00"), "tikv-0", "tikv", 0.283),
		types.MakeDatums(datetime("2020-02-12 10:37:00"), "tikv-0", "tikv", 0.284),
		types.MakeDatums(datetime("2020-02-12 10:38:00"), "tikv-0", "tikv", 2.283),
		types.MakeDatums(datetime("2020-02-12 10:39:00"), "tikv-0", "tikv", 0.289),
		types.MakeDatums(datetime("2020-02-12 10:40:00"), "tikv-0", "tikv", 0.283),
		types.MakeDatums(datetime("2020-02-12 10:41:00"), "tikv-0", "tikv", 0.286),
		types.MakeDatums(datetime("2020-02-12 10:42:00"), "tikv-0", "tikv", 0.288),
		types.MakeDatums(datetime("2020-02-12 10:43:00"), "tikv-0", "tikv", 0.289),
		types.MakeDatums(datetime("2020-02-12 10:44:00"), "tikv-0", "tikv", 0.280),
		types.MakeDatums(datetime("2020-02-12 10:45:00"), "tikv-0", "tikv", 0.281),
		types.MakeDatums(datetime("2020-02-12 10:35:00"), "tikv-2", "tikv", 2.112),
		types.MakeDatums(datetime("2020-02-12 10:36:00"), "tikv-2", "tikv", 0.133),
		types.MakeDatums(datetime("2020-02-12 10:37:00"), "tikv-2", "tikv", 0.134),
		types.MakeDatums(datetime("2020-02-12 10:38:00"), "tikv-2", "tikv", 0.113),
		types.MakeDatums(datetime("2020-02-12 10:39:00"), "tikv-2", "tikv", 0.109),
		types.MakeDatums(datetime("2020-02-12 10:40:00"), "tikv-2", "tikv", 0.113),
		types.MakeDatums(datetime("2020-02-12 10:41:00"), "tikv-2", "tikv", 0.136),
		types.MakeDatums(datetime("2020-02-12 10:42:00"), "tikv-2", "tikv", 0.128),
		types.MakeDatums(datetime("2020-02-12 10:43:00"), "tikv-2", "tikv", 0.119),
		types.MakeDatums(datetime("2020-02-12 10:44:00"), "tikv-2", "tikv", 0.120),
		types.MakeDatums(datetime("2020-02-12 10:45:00"), "tikv-2", "tikv", 0.281),
	}

	rs, err = tk.Exec("CALIBRATE RESOURCE START_TIME '2020-02-12 10:35:00' END_TIME '2020-02-13 10:35:01'")
	require.NoError(t, err)
	require.NotNil(t, rs)
	err = rs.Next(ctx, rs.NewChunk(nil))
	require.ErrorContains(t, err, "The workload in selected time window is too low, with which TiDB is unable to reach a capacity estimation")

	mockData["process_cpu_usage"] = [][]types.Datum{
		types.MakeDatums(datetime("2020-02-12 10:35:00"), "tidb-0", "tidb", 3.212),
		types.MakeDatums(datetime("2020-02-12 10:36:00"), "tidb-0", "tidb", 3.233),
		types.MakeDatums(datetime("2020-02-12 10:37:00"), "tidb-0", "tidb", 3.234),
		types.MakeDatums(datetime("2020-02-12 10:38:00"), "tidb-0", "tidb", 3.213),
		types.MakeDatums(datetime("2020-02-12 10:35:00"), "tikv-1", "tikv", 2.212),
		types.MakeDatums(datetime("2020-02-12 10:36:00"), "tikv-1", "tikv", 2.233),
		types.MakeDatums(datetime("2020-02-12 10:37:00"), "tikv-1", "tikv", 2.234),
		types.MakeDatums(datetime("2020-02-12 10:38:00"), "tikv-1", "tikv", 2.213),
		types.MakeDatums(datetime("2020-02-12 10:35:00"), "tikv-0", "tikv", 2.282),
		types.MakeDatums(datetime("2020-02-12 10:36:00"), "tikv-0", "tikv", 2.283),
		types.MakeDatums(datetime("2020-02-12 10:37:00"), "tikv-0", "tikv", 2.284),
		types.MakeDatums(datetime("2020-02-12 10:38:00"), "tikv-0", "tikv", 2.283),
		types.MakeDatums(datetime("2020-02-12 10:35:00"), "tikv-2", "tikv", 2.112),
		types.MakeDatums(datetime("2020-02-12 10:36:00"), "tikv-2", "tikv", 2.133),
		types.MakeDatums(datetime("2020-02-12 10:37:00"), "tikv-2", "tikv", 2.134),
		types.MakeDatums(datetime("2020-02-12 10:38:00"), "tikv-2", "tikv", 2.113),
	}
	tk.MustQueryWithContext(ctx, "CALIBRATE RESOURCE START_TIME '2020-02-12 10:35:00' END_TIME '2020-02-12 10:45:00'").Check(testkit.Rows("5492"))

	// tiflash
	mockData["resource_manager_resource_unit"] = [][]types.Datum{
		types.MakeDatums(datetime("2023-09-19 19:50:39.322000"), 465919.8102127319),
		types.MakeDatums(datetime("2023-09-19 19:51:39.322000"), 819764.9742611333),
		types.MakeDatums(datetime("2023-09-19 19:52:39.322000"), 520180.7089147462),
		types.MakeDatums(datetime("2023-09-19 19:53:39.322000"), 790496.4071700446),
		types.MakeDatums(datetime("2023-09-19 19:54:39.322000"), 545216.2174551424),
		types.MakeDatums(datetime("2023-09-19 19:55:39.322000"), 714332.5760632281),
		types.MakeDatums(datetime("2023-09-19 19:56:39.322000"), 577119.1037253677),
		types.MakeDatums(datetime("2023-09-19 19:57:39.322000"), 678005.0740038564),
		types.MakeDatums(datetime("2023-09-19 19:58:39.322000"), 592239.6784597588),
		types.MakeDatums(datetime("2023-09-19 19:59:39.322000"), 666552.6950822703),
		types.MakeDatums(datetime("2023-09-19 20:00:39.322000"), 689703.5663975218),
	}

	mockData["process_cpu_usage"] = [][]types.Datum{
		types.MakeDatums(datetime("2023-09-19 19:50:39.324000"), "127.0.0.1:10080", "tidb", 0.10511111111111152),
		types.MakeDatums(datetime("2023-09-19 19:51:39.324000"), "127.0.0.1:10080", "tidb", 0.1293333333333332),
		types.MakeDatums(datetime("2023-09-19 19:52:39.324000"), "127.0.0.1:10080", "tidb", 0.11088888888888908),
		types.MakeDatums(datetime("2023-09-19 19:53:39.324000"), "127.0.0.1:10080", "tidb", 0.12333333333333357),
		types.MakeDatums(datetime("2023-09-19 19:54:39.324000"), "127.0.0.1:10080", "tidb", 0.1160000000000006),
		types.MakeDatums(datetime("2023-09-19 19:55:39.324000"), "127.0.0.1:10080", "tidb", 0.11888888888888813),
		types.MakeDatums(datetime("2023-09-19 19:56:39.324000"), "127.0.0.1:10080", "tidb", 0.1106666666666658),
		types.MakeDatums(datetime("2023-09-19 19:57:39.324000"), "127.0.0.1:10080", "tidb", 0.11311111111111055),
		types.MakeDatums(datetime("2023-09-19 19:58:39.324000"), "127.0.0.1:10080", "tidb", 0.11222222222222247),
		types.MakeDatums(datetime("2023-09-19 19:59:39.324000"), "127.0.0.1:10080", "tidb", 0.11488888888888923),
		types.MakeDatums(datetime("2023-09-19 20:00:39.324000"), "127.0.0.1:10080", "tidb", 0.12733333333333371),
		types.MakeDatums(datetime("2023-09-19 19:50:39.325000"), "127.0.0.1:20180", "tikv", 0.04444444444444444),
		types.MakeDatums(datetime("2023-09-19 19:51:39.325000"), "127.0.0.1:20180", "tikv", 0.02222222222222222),
		types.MakeDatums(datetime("2023-09-19 19:52:39.325000"), "127.0.0.1:20180", "tikv", 0.04444444444444444),
		types.MakeDatums(datetime("2023-09-19 19:53:39.325000"), "127.0.0.1:20180", "tikv", 0.04444444444444444),
		types.MakeDatums(datetime("2023-09-19 19:54:39.325000"), "127.0.0.1:20180", "tikv", 0.08888888888888888),
		types.MakeDatums(datetime("2023-09-19 19:55:39.325000"), "127.0.0.1:20180", "tikv", 0.04444444444444444),
		types.MakeDatums(datetime("2023-09-19 19:56:39.325000"), "127.0.0.1:20180", "tikv", 0.04444444444444444),
		types.MakeDatums(datetime("2023-09-19 19:57:39.325000"), "127.0.0.1:20180", "tikv", 0.04444444444444444),
		types.MakeDatums(datetime("2023-09-19 19:58:39.325000"), "127.0.0.1:20180", "tikv", 0.04444444444444444),
		types.MakeDatums(datetime("2023-09-19 19:59:39.325000"), "127.0.0.1:20180", "tikv", 0.04444444444444444),
		types.MakeDatums(datetime("2023-09-19 20:00:39.325000"), "127.0.0.1:20180", "tikv", 0.04444444444444444),
	}

	mockData["tidb_server_maxprocs"] = [][]types.Datum{
		types.MakeDatums(datetime("2023-09-19 19:50:39.329000"), "127.0.0.1:10080", 20.0),
		types.MakeDatums(datetime("2023-09-19 19:51:39.329000"), "127.0.0.1:10080", 20.0),
		types.MakeDatums(datetime("2023-09-19 19:52:39.329000"), "127.0.0.1:10080", 20.0),
		types.MakeDatums(datetime("2023-09-19 19:53:39.329000"), "127.0.0.1:10080", 20.0),
		types.MakeDatums(datetime("2022-09-19 19:54:39.329000"), "127.0.0.1:10080", 20.0),
		types.MakeDatums(datetime("2023-09-19 19:55:39.329000"), "127.0.0.1:10080", 20.0),
		types.MakeDatums(datetime("2023-09-19 19:56:39.329000"), "127.0.0.1:10080", 20.0),
		types.MakeDatums(datetime("2023-09-19 19:57:39.329000"), "127.0.0.1:10080", 20.0),
		types.MakeDatums(datetime("2023-09-19 19:58:39.329000"), "127.0.0.1:10080", 20.0),
		types.MakeDatums(datetime("2023-09-19 19:59:39.329000"), "127.0.0.1:10080", 20.0),
		types.MakeDatums(datetime("2023-09-19 20:00:39.329000"), "127.0.0.1:10080", 20.0),
	}

	// change mock for cluster info, add tiflash
	instances = append(instances, "tiflash,127.0.0.1:3930,33940,mock-version,mock-githash,0")
	fpExpr = `return("` + strings.Join(instances, ";") + `")`
	require.NoError(t, failpoint.Enable("github.com/pingcap/tidb/pkg/infoschema/mockClusterInfo", fpExpr))

	rs, err = tk.Exec("CALIBRATE RESOURCE START_TIME '2023-09-19 19:50:39' DURATION '10m'")
	require.NoError(t, err)
	require.NotNil(t, rs)
	err = rs.Next(ctx, rs.NewChunk(nil))
	require.ErrorContains(t, err, "The workload in selected time window is too low")

	mockData["tiflash_process_cpu_usage"] = [][]types.Datum{
		types.MakeDatums(datetime("2023-09-19 19:50:39.327000"), "127.0.0.1:20292", "tiflash", 18.577777777777776),
		types.MakeDatums(datetime("2023-09-19 19:51:39.327000"), "127.0.0.1:20292", "tiflash", 17.666666666666668),
		types.MakeDatums(datetime("2023-09-19 19:52:39.327000"), "127.0.0.1:20292", "tiflash", 18.339038812074868),
		types.MakeDatums(datetime("2023-09-19 19:53:39.327000"), "127.0.0.1:20292", "tiflash", 17.82222222222222),
		types.MakeDatums(datetime("2023-09-19 19:54:39.327000"), "127.0.0.1:20292", "tiflash", 18.177777777777774),
		types.MakeDatums(datetime("2023-09-19 19:55:39.327000"), "127.0.0.1:20292", "tiflash", 17.911111111111108),
		types.MakeDatums(datetime("2023-09-19 19:56:39.327000"), "127.0.0.1:20292", "tiflash", 17.177777777777774),
		types.MakeDatums(datetime("2023-09-19 19:57:39.327000"), "127.0.0.1:20292", "tiflash", 16.17957550838982),
		types.MakeDatums(datetime("2023-09-19 19:58:39.327000"), "127.0.0.1:20292", "tiflash", 16.844444444444445),
		types.MakeDatums(datetime("2023-09-19 19:59:39.327000"), "127.0.0.1:20292", "tiflash", 17.71111111111111),
		types.MakeDatums(datetime("2023-09-19 20:00:39.327000"), "127.0.0.1:20292", "tiflash", 18.066666666666666),
	}

	mockData["tiflash_resource_manager_resource_unit"] = [][]types.Datum{
		types.MakeDatums(datetime("2023-09-19 19:50:39.318000"), 487049.3164728853),
		types.MakeDatums(datetime("2023-09-19 19:51:39.318000"), 821600.8181867122),
		types.MakeDatums(datetime("2023-09-19 19:52:39.318000"), 507566.26041673025),
		types.MakeDatums(datetime("2023-09-19 19:53:39.318000"), 771038.8122556474),
		types.MakeDatums(datetime("2023-09-19 19:54:39.318000"), 529128.4530634031),
		types.MakeDatums(datetime("2023-09-19 19:55:39.318000"), 777912.9275530444),
		types.MakeDatums(datetime("2023-09-19 19:56:39.318000"), 557595.6206041124),
		types.MakeDatums(datetime("2023-09-19 19:57:39.318000"), 688658.1706168016),
		types.MakeDatums(datetime("2023-09-19 19:58:39.318000"), 556400.2766714202),
		types.MakeDatums(datetime("2023-09-19 19:59:39.318000"), 712467.4348424983),
		types.MakeDatums(datetime("2023-09-19 20:00:39.318000"), 659167.0340155548),
	}

	tk.MustQueryWithContext(ctx, "CALIBRATE RESOURCE START_TIME '2023-09-19 19:50:39' DURATION '10m'").Check(testkit.Rows("729439"))

	delete(mockData, "process_cpu_usage")
	tk.MustQueryWithContext(ctx, "CALIBRATE RESOURCE START_TIME '2020-02-12 10:35:00' END_TIME '2020-02-12 10:45:00'").Check(testkit.Rows("729439"))

	delete(mockData, "tiflash_process_cpu_usage")
	rs, err = tk.Exec("CALIBRATE RESOURCE START_TIME '2020-02-12 10:35:00' END_TIME '2020-02-12 10:45:00'")
	require.NoError(t, err)
	require.NotNil(t, rs)
	err = rs.Next(ctx, rs.NewChunk(nil))
	require.ErrorContains(t, err, "query metric error: pd unavailable")
}

type mockResourceGroupProvider struct {
	rmclient.ResourceGroupProvider
	cfg rmclient.Config
}

<<<<<<< HEAD
func (p *mockResourceGroupProvider) Get(ctx context.Context, key []byte, _ ...opt.MetaStorageOption) (*meta_storagepb.GetResponse, error) {
=======
func (p *mockResourceGroupProvider) Get(ctx context.Context, key []byte, opts ...opt.MetaStorageOption) (*meta_storagepb.GetResponse, error) {
>>>>>>> 0dc34e52
	if !bytes.Equal(pd.ControllerConfigPathPrefixBytes, key) {
		return nil, errors.New("unsupported configPath")
	}
	payload, _ := json.Marshal(&p.cfg)
	return &meta_storagepb.GetResponse{
		Count: 1,
		Kvs: []*meta_storagepb.KeyValue{
			{
				Key:   key,
				Value: payload,
			},
		},
	}, nil
}<|MERGE_RESOLUTION|>--- conflicted
+++ resolved
@@ -782,11 +782,7 @@
 	cfg rmclient.Config
 }
 
-<<<<<<< HEAD
-func (p *mockResourceGroupProvider) Get(ctx context.Context, key []byte, _ ...opt.MetaStorageOption) (*meta_storagepb.GetResponse, error) {
-=======
 func (p *mockResourceGroupProvider) Get(ctx context.Context, key []byte, opts ...opt.MetaStorageOption) (*meta_storagepb.GetResponse, error) {
->>>>>>> 0dc34e52
 	if !bytes.Equal(pd.ControllerConfigPathPrefixBytes, key) {
 		return nil, errors.New("unsupported configPath")
 	}
