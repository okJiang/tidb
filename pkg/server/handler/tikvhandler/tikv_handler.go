--- conflicted
+++ resolved
@@ -1348,13 +1348,8 @@
 	// for record
 	startKey, endKey := tablecodec.GetTableHandleKeyRange(id)
 	ctx := context.Background()
-<<<<<<< HEAD
-	pdCli := h.RegionCache.PDClient().WithCallerComponent("tikvhandler")
-	regions, err := pdCli.BatchScanRegions(ctx, []pd.KeyRange{{StartKey: startKey, EndKey: endKey}}, -1)
-=======
-	pdCli := h.RegionCache.PDClient()
+	pdCli := h.RegionCache.PDClient().WithCallerComponent("tikv-handler")
 	regions, err := pdCli.BatchScanRegions(ctx, []router.KeyRange{{StartKey: startKey, EndKey: endKey}}, -1)
->>>>>>> 0dc34e52
 	if err != nil {
 		return nil, err
 	}
