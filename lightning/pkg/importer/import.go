--- conflicted
+++ resolved
@@ -366,11 +366,7 @@
 		}
 
 		addrs := strings.Split(cfg.TiDB.PdAddr, ",")
-<<<<<<< HEAD
-		pdCli, err = pd.NewClientWithContext(ctx, "import", addrs, tls.ToPDSecurityOption())
-=======
 		pdCli, err = pd.NewClientWithContext(ctx, componentName, addrs, tls.ToPDSecurityOption())
->>>>>>> 0dc34e52
 		if err != nil {
 			return nil, errors.Trace(err)
 		}
@@ -1185,11 +1181,7 @@
 func (rc *Controller) keepPauseGCForDupeRes(ctx context.Context) (<-chan struct{}, error) {
 	tlsOpt := rc.tls.ToPDSecurityOption()
 	addrs := strings.Split(rc.cfg.TiDB.PdAddr, ",")
-<<<<<<< HEAD
-	pdCli, err := pd.NewClientWithContext(ctx, "import", addrs, tlsOpt)
-=======
 	pdCli, err := pd.NewClientWithContext(ctx, componentName, addrs, tlsOpt)
->>>>>>> 0dc34e52
 	if err != nil {
 		return nil, errors.Trace(err)
 	}
