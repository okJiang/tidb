--- conflicted
+++ resolved
@@ -14,13 +14,10 @@
 package kv
 
 import (
-<<<<<<< HEAD
-	"strings"
-=======
 	"math"
 	"math/rand"
+	"strings"
 	"time"
->>>>>>> b128c33d
 
 	"github.com/juju/errors"
 	"github.com/ngaut/log"
