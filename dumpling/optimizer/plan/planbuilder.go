// Copyright 2015 PingCAP, Inc.
//
// Licensed under the Apache License, Version 2.0 (the "License");
// you may not use this file except in compliance with the License.
// You may obtain a copy of the License at
//
//     http://www.apache.org/licenses/LICENSE-2.0
//
// Unless required by applicable law or agreed to in writing, software
// distributed under the License is distributed on an "AS IS" BASIS,
// See the License for the specific language governing permissions and
// limitations under the License.

package plan

import (
	"fmt"

	"github.com/juju/errors"
	"github.com/pingcap/tidb/ast"
	"github.com/pingcap/tidb/infoschema"
	"github.com/pingcap/tidb/model"
	"github.com/pingcap/tidb/mysql"
	"github.com/pingcap/tidb/parser/opcode"
	"github.com/pingcap/tidb/terror"
	"github.com/pingcap/tidb/util/charset"
	"github.com/pingcap/tidb/util/types"
)

// Error instances.
var (
	ErrUnsupportedType = terror.ClassOptimizerPlan.New(CodeUnsupportedType, "Unsupported type")
)

// Error codes.
const (
	CodeUnsupportedType terror.ErrCode = 1
)

// BuildPlan builds a plan from a node.
// It returns ErrUnsupportedType if ast.Node type is not supported yet.
func BuildPlan(node ast.Node, sb SubQueryBuilder) (Plan, error) {
	builder := planBuilder{sb: sb}
	p := builder.build(node)
	return p, builder.err
}

// planBuilder builds Plan from an ast.Node.
// It just builds the ast node straightforwardly.
type planBuilder struct {
	err    error
	hasAgg bool
<<<<<<< HEAD
	sb     SubQueryBuilder
=======
	obj    interface{}
>>>>>>> 266cde8f
}

func (b *planBuilder) build(node ast.Node) Plan {
	switch x := node.(type) {
	case *ast.AdminStmt:
		return b.buildAdmin(x)
	case *ast.DeallocateStmt:
		return &Deallocate{Name: x.Name}
	case *ast.ExecuteStmt:
		return &Execute{Name: x.Name, UsingVars: x.UsingVars}
	case *ast.PrepareStmt:
		return b.buildPrepare(x)
	case *ast.SelectStmt:
		return b.buildSelect(x)
	}
	b.err = ErrUnsupportedType.Gen("Unsupported type %T", node)
	return nil
}

// Detect aggregate function or groupby clause.
func (b *planBuilder) detectSelectAgg(sel *ast.SelectStmt) bool {
	if sel.GroupBy != nil {
		return true
	}
	for _, f := range sel.GetResultFields() {
		if ast.HasAggFlag(f.Expr) {
			return true
		}
	}
	if sel.Having != nil {
		if ast.HasAggFlag(sel.Having.Expr) {
			return true
		}
	}
	if sel.OrderBy != nil {
		for _, item := range sel.OrderBy.Items {
			if ast.HasAggFlag(item.Expr) {
				return true
			}
		}
	}
	return false
}

// extractSelectAgg extracts aggregate functions and converts ColumnNameExpr to aggregate function.
func (b *planBuilder) extractSelectAgg(sel *ast.SelectStmt) []*ast.AggregateFuncExpr {
	extractor := &ast.AggregateFuncExtractor{AggFuncs: make([]*ast.AggregateFuncExpr, 0)}
	res := make([]*ast.ResultField, 0, len(sel.GetResultFields()))
	for _, f := range sel.GetResultFields() {
		n, ok := f.Expr.Accept(extractor)
		if !ok {
			b.err = errors.New("Failed to extract agg expr!")
			return nil
		}
		ve, ok := f.Expr.(*ast.ValueExpr)
		if ok && len(f.Column.Name.O) > 0 {
			agg := &ast.AggregateFuncExpr{
				F:    ast.AggFuncFirstRow,
				Args: []ast.ExprNode{ve},
			}
			extractor.AggFuncs = append(extractor.AggFuncs, agg)
			n = agg
		}
		// Clone the ResultField.
		// For "select c from t group by c;" both "c"s in select field and grouby clause refer to the same ResultField.
		// So we should not affact the "c" in groupby clause.
		nf := &ast.ResultField{
			ColumnAsName: f.ColumnAsName,
			Column:       f.Column,
			Table:        f.Table,
			DBName:       f.DBName,
			Expr:         n.(ast.ExprNode),
		}
		res = append(res, nf)
	}
	sel.SetResultFields(res)
	// Extract agg funcs from having clause.
	if sel.Having != nil {
		n, ok := sel.Having.Expr.Accept(extractor)
		if !ok {
			b.err = errors.New("Failed to extract agg expr from having clause")
			return nil
		}
		sel.Having.Expr = n.(ast.ExprNode)
	}
	// Extract agg funcs from orderby clause.
	if sel.OrderBy != nil {
		for _, item := range sel.OrderBy.Items {
			n, ok := item.Expr.Accept(extractor)
			if !ok {
				b.err = errors.New("Failed to extract agg expr from orderby clause")
				return nil
			}
			item.Expr = n.(ast.ExprNode)
			// If item is PositionExpr, we need to rebind it.
			// For PositionExpr will refer to a ResultField in fieldlist.
			// After extract AggExpr from fieldlist, it may be changed (See the code above).
			if pe, ok := item.Expr.(*ast.PositionExpr); ok {
				pe.Refer = sel.GetResultFields()[pe.N-1]
			}
		}
	}
	return extractor.AggFuncs
}

func (b *planBuilder) buildSubquery(n ast.Node) {
	sv := &subqueryVisitor{
		sb:      b.sb,
		builder: b,
	}
	_, ok := n.Accept(sv)
	if !ok {
		fmt.Println("Extract subquery error")
	}
}

func (b *planBuilder) buildSelect(sel *ast.SelectStmt) Plan {
	var aggFuncs []*ast.AggregateFuncExpr
	hasAgg := b.detectSelectAgg(sel)
	if hasAgg {
		aggFuncs = b.extractSelectAgg(sel)
	}
	// Build subquery
	// Convert subquery to expr with plan
	b.buildSubquery(sel)
	var p Plan
	if sel.From != nil {
		p = b.buildFrom(sel)
		if b.err != nil {
			return nil
		}
		if sel.LockTp != ast.SelectLockNone {
			p = b.buildSelectLock(p, sel.LockTp)
			if b.err != nil {
				return nil
			}
		}
		if hasAgg {
			p = b.buildAggregate(p, aggFuncs, sel.GroupBy)
		}
		p = b.buildSelectFields(p, sel.GetResultFields())
		if b.err != nil {
			return nil
		}
	} else {
		if hasAgg {
			p = b.buildAggregate(p, aggFuncs, nil)
		}
		p = b.buildSelectFields(p, sel.GetResultFields())
		if b.err != nil {
			return nil
		}
	}
	if sel.Having != nil {
		p = b.buildHaving(p, sel.Having)
		if b.err != nil {
			return nil
		}
	}
	if sel.OrderBy != nil && !matchOrder(p, sel.OrderBy.Items) {
		p = b.buildSort(p, sel.OrderBy.Items)
		if b.err != nil {
			return nil
		}
	}
	if sel.Limit != nil {
		p = b.buildLimit(p, sel.Limit)
		if b.err != nil {
			return nil
		}
	}
	return p
}

func (b *planBuilder) buildFrom(sel *ast.SelectStmt) Plan {
	from := sel.From.TableRefs
	if from.Right == nil {
		return b.buildSingleTable(sel)
	}
	return b.buildJoin(sel)
}

func (b *planBuilder) buildSingleTable(sel *ast.SelectStmt) Plan {
	from := sel.From.TableRefs
	ts, ok := from.Left.(*ast.TableSource)
	if !ok {
		b.err = ErrUnsupportedType.Gen("Unsupported type %T", from.Left)
		return nil
	}
	tn, ok := ts.Source.(*ast.TableName)
	if !ok {
		b.err = ErrUnsupportedType.Gen("Unsupported type %T", ts.Source)
		return nil
	}
	conditions := splitWhere(sel.Where)
	candidates := b.buildAllAccessMethodsPlan(tn, conditions)
	var bestPlan Plan
	var lowestCost float64
	for _, v := range candidates {
		cost := EstimateCost(b.buildPseudoSelectPlan(v, sel))
		if bestPlan == nil {
			bestPlan = v
			lowestCost = cost
		}
		if cost < lowestCost {
			bestPlan = v
			lowestCost = cost
		}
	}
	return bestPlan
}

func (b *planBuilder) buildAllAccessMethodsPlan(tn *ast.TableName, conditions []ast.ExprNode) []Plan {
	var candidates []Plan
	p := b.buildTableScanPlan(tn, conditions)
	candidates = append(candidates, p)
	for _, index := range tn.TableInfo.Indices {
		ip := b.buildIndexScanPlan(index, tn, conditions)
		candidates = append(candidates, ip)
	}
	return candidates
}

func (b *planBuilder) buildTableScanPlan(tn *ast.TableName, conditions []ast.ExprNode) Plan {
	p := &TableScan{
		Table: tn.TableInfo,
	}
	p.SetFields(tn.GetResultFields())
	var pkName model.CIStr
	if p.Table.PKIsHandle {
		for _, colInfo := range p.Table.Columns {
			if mysql.HasPriKeyFlag(colInfo.Flag) {
				pkName = colInfo.Name
			}
		}
	}
	for _, con := range conditions {
		if pkName.L != "" {
			checker := conditionChecker{tableName: tn.TableInfo.Name, pkName: pkName}
			if checker.check(con) {
				p.AccessConditions = append(p.AccessConditions, con)
			} else {
				p.FilterConditions = append(p.FilterConditions, con)
			}
		} else {
			p.FilterConditions = append(p.FilterConditions, con)
		}
	}
	return p
}

func (b *planBuilder) buildIndexScanPlan(index *model.IndexInfo, tn *ast.TableName, conditions []ast.ExprNode) Plan {
	ip := &IndexScan{Table: tn.TableInfo, Index: index}
	ip.SetFields(tn.GetResultFields())
	// Only use first column as access condition for cost estimation,
	// In executor, we can try to use second index column to build index range.
	checker := conditionChecker{tableName: tn.TableInfo.Name, idx: index, columnOffset: 0}
	for _, con := range conditions {
		if checker.check(con) {
			ip.AccessConditions = append(ip.AccessConditions, con)
		} else {
			ip.FilterConditions = append(ip.FilterConditions, con)
		}
	}
	return ip
}

// buildPseudoSelectPlan pre-builds more complete plans that may affect total cost.
func (b *planBuilder) buildPseudoSelectPlan(p Plan, sel *ast.SelectStmt) Plan {
	if sel.OrderBy == nil {
		return p
	}
	if sel.GroupBy != nil {
		return p
	}
	if !matchOrder(p, sel.OrderBy.Items) {
		np := &Sort{ByItems: sel.OrderBy.Items}
		np.SetSrc(p)
		p = np
	}
	if sel.Limit != nil {
		np := &Limit{Offset: sel.Limit.Offset, Count: sel.Limit.Count}
		np.SetSrc(p)
		np.SetLimit(0)
		p = np
	}
	return p
}

func (b *planBuilder) buildSelectLock(src Plan, lock ast.SelectLockType) *SelectLock {
	selectLock := &SelectLock{
		Lock: lock,
	}
	selectLock.SetSrc(src)
	selectLock.SetFields(src.Fields())
	return selectLock
}

func (b *planBuilder) buildSelectFields(src Plan, fields []*ast.ResultField) Plan {
	selectFields := &SelectFields{}
	selectFields.SetSrc(src)
	selectFields.SetFields(fields)
	return selectFields
}

func (b *planBuilder) buildAggregate(src Plan, aggFuncs []*ast.AggregateFuncExpr, groupby *ast.GroupByClause) Plan {
	// Add aggregate plan.
	aggPlan := &Aggregate{
		AggFuncs: aggFuncs,
	}
	aggPlan.SetSrc(src)
	if src != nil {
		aggPlan.SetFields(src.Fields())
	}
	if groupby != nil {
		aggPlan.GroupByItems = groupby.Items
	}
	return aggPlan
}

func (b *planBuilder) buildHaving(src Plan, having *ast.HavingClause) Plan {
	p := &Having{
		Conditions: splitWhere(having.Expr),
	}
	p.SetSrc(src)
	p.SetFields(src.Fields())
	return p
}

func (b *planBuilder) buildSort(src Plan, byItems []*ast.ByItem) Plan {
	sort := &Sort{
		ByItems: byItems,
	}
	sort.SetSrc(src)
	sort.SetFields(src.Fields())
	return sort
}

func (b *planBuilder) buildLimit(src Plan, limit *ast.Limit) Plan {
	li := &Limit{
		Offset: limit.Offset,
		Count:  limit.Count,
	}
	li.SetSrc(src)
	li.SetFields(src.Fields())
	return li
}

func (b *planBuilder) buildPrepare(x *ast.PrepareStmt) Plan {
	p := &Prepare{
		Name: x.Name,
	}
	if x.SQLVar != nil {
		p.SQLText, _ = x.SQLVar.GetValue().(string)
	} else {
		p.SQLText = x.SQLText
	}
	return p
}

func (b *planBuilder) buildAdmin(as *ast.AdminStmt) Plan {
	var p Plan

	switch as.Tp {
	case ast.AdminCheckTable:
		p = &CheckTable{Tables: as.Tables}
	case ast.AdminShowDDL:
		p = &ShowDDL{}
		p.SetFields(buildShowDDLFields())
	default:
		b.err = ErrUnsupportedType.Gen("Unsupported type %T", as)
	}

	return p
}

func buildShowDDLFields() []*ast.ResultField {
	rfs := make([]*ast.ResultField, 0, 3)
	rfs = append(rfs, buildResultField("", "SCHEMA_VER", mysql.TypeLonglong, 4))
	rfs = append(rfs, buildResultField("", "OWNER", mysql.TypeVarchar, 64))
	rfs = append(rfs, buildResultField("", "Job", mysql.TypeVarchar, 128))

	return rfs
}

func buildResultField(tableName, name string, tp byte, size int) *ast.ResultField {
	cs := charset.CharsetBin
	cl := charset.CharsetBin
	flag := mysql.UnsignedFlag
	if tp == mysql.TypeVarchar || tp == mysql.TypeBlob {
		cs = mysql.DefaultCharset
		cl = mysql.DefaultCollationName
		flag = 0
	}

	fieldType := types.FieldType{
		Charset: cs,
		Collate: cl,
		Tp:      tp,
		Flen:    size,
		Flag:    uint(flag),
	}
	colInfo := &model.ColumnInfo{
		Name:      model.NewCIStr(name),
		FieldType: fieldType,
	}
	expr := &ast.ValueExpr{}
	expr.SetType(&fieldType)

	return &ast.ResultField{
		Column:       colInfo,
		ColumnAsName: colInfo.Name,
		TableAsName:  model.NewCIStr(tableName),
		DBName:       model.NewCIStr(infoschema.Name),
		Expr:         expr,
	}
}

// matchOrder checks if the plan has the same ordering as items.
func matchOrder(p Plan, items []*ast.ByItem) bool {
	switch x := p.(type) {
	case *Aggregate:
		return false
	case *IndexScan:
		if len(items) > len(x.Index.Columns) {
			return false
		}
		for i, item := range items {
			if item.Desc {
				return false
			}
			var rf *ast.ResultField
			switch y := item.Expr.(type) {
			case *ast.ColumnNameExpr:
				rf = y.Refer
			case *ast.PositionExpr:
				rf = y.Refer
			default:
				return false
			}
			if rf.Table.Name.L != x.Table.Name.L || rf.Column.Name.L != x.Index.Columns[i].Name.L {
				return false
			}
		}
		return true
	case *TableScan:
		if len(items) != 1 || !x.Table.PKIsHandle {
			return false
		}
		if items[0].Desc {
			return false
		}
		var refer *ast.ResultField
		switch x := items[0].Expr.(type) {
		case *ast.ColumnNameExpr:
			refer = x.Refer
		case *ast.PositionExpr:
			refer = x.Refer
		default:
			return false
		}
		if mysql.HasPriKeyFlag(refer.Column.Flag) {
			return true
		}
		return false
	case *JoinOuter:
		return false
	case *JoinInner:
		return false
	case *Sort:
		// Sort plan should not be checked here as there should only be one sort plan in a plan tree.
		return false
	case WithSrcPlan:
		return matchOrder(x.Src(), items)
	}
	return true
}

// splitWhere split a where expression to a list of AND conditions.
func splitWhere(where ast.ExprNode) []ast.ExprNode {
	var conditions []ast.ExprNode
	switch x := where.(type) {
	case nil:
	case *ast.BinaryOperationExpr:
		if x.Op == opcode.AndAnd {
			conditions = append(conditions, splitWhere(x.L)...)
			conditions = append(conditions, splitWhere(x.R)...)
		} else {
			conditions = append(conditions, x)
		}
	case *ast.ParenthesesExpr:
		conditions = append(conditions, splitWhere(x.Expr)...)
	default:
		conditions = append(conditions, where)
	}
	return conditions
}

// SubQueryBuilder is the interface for building SubQuery executor.
type SubQueryBuilder interface {
	Build(p Plan) ast.SubQuery
}

type subqueryVisitor struct {
	subqueries []ast.SubQuery
	builder    *planBuilder
	sb         SubQueryBuilder
}

func (se *subqueryVisitor) Enter(in ast.Node) (out ast.Node, skipChildren bool) {
	switch x := in.(type) {
	case *ast.SubqueryExpr:
		p := se.builder.build(x.Query)
		x.SubQuery = se.sb.Build(p)
		return in, true
	case *ast.Join:
		return in, true
	}
	return in, false
}

func (se *subqueryVisitor) Leave(in ast.Node) (out ast.Node, ok bool) {
	return in, true
}<|MERGE_RESOLUTION|>--- conflicted
+++ resolved
@@ -50,11 +50,8 @@
 type planBuilder struct {
 	err    error
 	hasAgg bool
-<<<<<<< HEAD
 	sb     SubQueryBuilder
-=======
 	obj    interface{}
->>>>>>> 266cde8f
 }
 
 func (b *planBuilder) build(node ast.Node) Plan {
