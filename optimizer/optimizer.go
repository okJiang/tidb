// Copyright 2015 PingCAP, Inc.
//
// Licensed under the Apache License, Version 2.0 (the "License");
// you may not use this file except in compliance with the License.
// You may obtain a copy of the License at
//
//     http://www.apache.org/licenses/LICENSE-2.0
//
// Unless required by applicable law or agreed to in writing, software
// distributed under the License is distributed on an "AS IS" BASIS,
// See the License for the specific language governing permissions and
// limitations under the License.

package optimizer

import (
	"strings"

	"github.com/juju/errors"
	"github.com/pingcap/tidb/ast"
	"github.com/pingcap/tidb/context"
	"github.com/pingcap/tidb/infoschema"
	"github.com/pingcap/tidb/mysql"
	"github.com/pingcap/tidb/optimizer/plan"
	"github.com/pingcap/tidb/perfschema"
	"github.com/pingcap/tidb/terror"
)

// Optimize does optimization and creates a Plan.
// The node must be prepared first.
func Optimize(ctx context.Context, node ast.Node) (plan.Plan, error) {
	// We have to infer type again because after parameter is set, the expression type may change.
	if err := InferType(node); err != nil {
		return nil, errors.Trace(err)
	}
	if err := logicOptimize(ctx, node); err != nil {
		return nil, errors.Trace(err)
	}
	p, err := plan.BuildPlan(node)
	if err != nil {
		return nil, errors.Trace(err)
	}
	err = plan.Refine(p)
	if err != nil {
		return nil, errors.Trace(err)
	}
	return p, nil
}

// Prepare prepares a raw statement parsed from parser.
// The statement must be prepared before it can be passed to optimize function.
// We pass InfoSchema instead of getting from Context in case it is changed after resolving name.
func Prepare(is infoschema.InfoSchema, ctx context.Context, node ast.Node) error {
	if err := Validate(node, true); err != nil {
		return errors.Trace(err)
	}
	ast.SetFlag(node)
	if err := Preprocess(node, is, ctx); err != nil {
		return errors.Trace(err)
	}
	return nil
}

type supportChecker struct {
	unsupported bool
}

func (c *supportChecker) Enter(in ast.Node) (ast.Node, bool) {
	switch x := in.(type) {
	case *ast.SubqueryExpr:
		c.unsupported = true
<<<<<<< HEAD
	case *ast.GroupByClause:
	case *ast.AggregateFuncExpr:
		fn := strings.ToLower(ti.F)
		switch fn {
		case ast.AggFuncCount:
		default:
			c.unsupported = true
		}
	case *ast.TableSource:
		switch x := ti.Source.(type) {
		case *ast.SelectStmt:
=======
	case *ast.Join:
		if x.Right != nil {
>>>>>>> 482dc3f0
			c.unsupported = true
		case *ast.TableName:
			if strings.EqualFold(x.Schema.O, infoschema.Name) {
				c.unsupported = true
<<<<<<< HEAD
=======
			} else {
				tn, tnok := ts.Source.(*ast.TableName)
				if !tnok {
					c.unsupported = true
				} else if strings.EqualFold(tn.Schema.O, infoschema.Name) {
					c.unsupported = true
				} else if strings.EqualFold(tn.Schema.O, perfschema.Name) {
					c.unsupported = true
				}
>>>>>>> 482dc3f0
			}
		}
	case *ast.SelectStmt:
		if x.Distinct {
			c.unsupported = true
		}
	}
	return in, c.unsupported
}

func (c *supportChecker) Leave(in ast.Node) (ast.Node, bool) {
	return in, !c.unsupported
}

// IsSupported checks if the node is supported to use new plan.
// We first support single table select statement without group by clause or aggregate functions.
// TODO: 1. insert/update/delete. 2. join tables. 3. subquery. 4. group by and aggregate function.
func IsSupported(node ast.Node) bool {
	switch node.(type) {
	case *ast.SelectStmt, *ast.PrepareStmt, *ast.ExecuteStmt, *ast.DeallocateStmt,
		*ast.AdminStmt:
	default:
		return false
	}

	var checker supportChecker
	node.Accept(&checker)
	return !checker.unsupported
}

// Optimizer error codes.
const (
	CodeOneColumn           terror.ErrCode = 1
	CodeSameColumns         terror.ErrCode = 2
	CodeMultiWildCard       terror.ErrCode = 3
	CodeUnsupported         terror.ErrCode = 4
	CodeInvalidGroupFuncUse terror.ErrCode = 5
	CodeIllegalReference    terror.ErrCode = 6
)

// Optimizer base errors.
var (
	ErrOneColumn           = terror.ClassOptimizer.New(CodeOneColumn, "Operand should contain 1 column(s)")
	ErrSameColumns         = terror.ClassOptimizer.New(CodeSameColumns, "Operands should contain same columns")
	ErrMultiWildCard       = terror.ClassOptimizer.New(CodeMultiWildCard, "wildcard field exist more than once")
	ErrUnSupported         = terror.ClassOptimizer.New(CodeUnsupported, "unsupported")
	ErrInvalidGroupFuncUse = terror.ClassOptimizer.New(CodeInvalidGroupFuncUse, "Invalid use of group function")
	ErrIllegalReference    = terror.ClassOptimizer.New(CodeIllegalReference, "Illegal reference")
)

func init() {
	mySQLErrCodes := map[terror.ErrCode]uint16{
		CodeOneColumn:           mysql.ErrOperandColumns,
		CodeSameColumns:         mysql.ErrOperandColumns,
		CodeMultiWildCard:       mysql.ErrParse,
		CodeInvalidGroupFuncUse: mysql.ErrInvalidGroupFuncUse,
		CodeIllegalReference:    mysql.ErrIllegalReference,
	}
	terror.ErrClassToMySQLCodes[terror.ClassOptimizer] = mySQLErrCodes
}<|MERGE_RESOLUTION|>--- conflicted
+++ resolved
@@ -69,39 +69,15 @@
 	switch x := in.(type) {
 	case *ast.SubqueryExpr:
 		c.unsupported = true
-<<<<<<< HEAD
-	case *ast.GroupByClause:
-	case *ast.AggregateFuncExpr:
-		fn := strings.ToLower(ti.F)
-		switch fn {
-		case ast.AggFuncCount:
-		default:
+	case *ast.TableSource:
+		if _, ok := x.Source.(*ast.SelectStmt); ok {
 			c.unsupported = true
 		}
-	case *ast.TableSource:
-		switch x := ti.Source.(type) {
-		case *ast.SelectStmt:
-=======
-	case *ast.Join:
-		if x.Right != nil {
->>>>>>> 482dc3f0
+	case *ast.TableName:
+		if strings.EqualFold(x.Schema.O, infoschema.Name) {
 			c.unsupported = true
-		case *ast.TableName:
-			if strings.EqualFold(x.Schema.O, infoschema.Name) {
-				c.unsupported = true
-<<<<<<< HEAD
-=======
-			} else {
-				tn, tnok := ts.Source.(*ast.TableName)
-				if !tnok {
-					c.unsupported = true
-				} else if strings.EqualFold(tn.Schema.O, infoschema.Name) {
-					c.unsupported = true
-				} else if strings.EqualFold(tn.Schema.O, perfschema.Name) {
-					c.unsupported = true
-				}
->>>>>>> 482dc3f0
-			}
+		} else if strings.EqualFold(x.Schema.O, perfschema.Name) {
+			c.unsupported = true
 		}
 	case *ast.SelectStmt:
 		if x.Distinct {
